--- conflicted
+++ resolved
@@ -1,9 +1,6 @@
 import morgan, { StreamOptions } from 'morgan';
 
-<<<<<<< HEAD
-=======
 import Logger from '../common/logger';
->>>>>>> 7f394cf3
 
 // Override the stream method by telling
 // Morgan to use our custom logger instead of the console.log.
