--- conflicted
+++ resolved
@@ -1,8 +1,4 @@
 import { config } from '../server';
-<<<<<<< HEAD
-=======
-
->>>>>>> 6bf6a0be
 import express from 'express';
 import { UploadedFile } from 'express-fileupload';
 import path from 'path';
