<<<<<<< HEAD
import { config } from '../server';
=======
>>>>>>> 7f394cf3
import express from 'express';
import { UploadedFile } from 'express-fileupload';
import path from 'path';

import { config } from '../server';

/**
 * Function to concatenate paths with the specified project resource folder.
 *
 * @param paths - Paths that should be concatenated with the resource folder.
 * @returns The concatenated path.
 */
export function joinPathsForResource(...paths: string[]): string {
    return path.resolve(path.join(config.resourcesFolder, ...paths));
}

/**
 * Function to join an arbitrary number of paths.
 *
 * @param paths
 * @returns
 */
export function joinPathsRaw(...paths: string[]): string {
    return path.join(...paths);
}

/**
 * Function to remove a slash from the end of a file path.
 *
 * @param filePath - The file path to transform.
 * @returns Slash stripped file path.
 */
export function stripEndingSlash(filePath: string): string {
    if (filePath !== '' && filePath[filePath.length - 1] === '/') {
        return filePath.slice(0, filePath.length - 1);
    }

    return filePath;
}

/**
 * Get the components from a path by splitting it on each slash. Additionally, we
 * want to remove any components in the file path that are empty strings.
 *
 * @param filePath - The path that is to be split
 * @returns - Path components excluding any empty parts.
 */
export function getPathComponents(filePath: string): string[] {
    return filePath.split('/').filter((x) => x !== '');
}

/**
 * Function to extract the base of a file path.
 *
 * @param filePath - The full path of a entry in the filesystem.
 * @returns The base of the path.
 */
export function getPathBase(filePath: string): string {
    return path.parse(filePath).base;
}

export function extractFile(req: express.Request): UploadedFile | null {
    if (!req.files || !req.files.file) {
        return null;
    }

    const { file } = req.files;
    return Array.isArray(file) ? null : file; // Ensure that is not an array
}<|MERGE_RESOLUTION|>--- conflicted
+++ resolved
@@ -1,7 +1,3 @@
-<<<<<<< HEAD
-import { config } from '../server';
-=======
->>>>>>> 7f394cf3
 import express from 'express';
 import { UploadedFile } from 'express-fileupload';
 import path from 'path';
