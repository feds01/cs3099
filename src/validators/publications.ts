<<<<<<< HEAD
import { ExistUsernameSchema } from './user';
import { z } from 'zod';

=======
import { z } from 'zod';

import { ExistUsernameSchema } from './user';
>>>>>>> 7f394cf3

const CollaboratorArraySchema = ExistUsernameSchema.array().refine(
    (arr) => arr.length === new Set(arr).size,
    { message: 'No duplicated collaborators allowed' },
);

export const IPublicationCreationSchema = z.object({
    name: z
        .string()
        .min(1)
        .regex(/^[a-zA-Z0-9_-]*$/, { message: 'Name must be URL safe.' })
        .transform((x) => x.toLowerCase()),
    title: z.string().min(1).max(200),
    introduction: z.string().optional(),
    revision: z.string().nonempty(),
    collaborators: CollaboratorArraySchema,
});

export type IPublicationCreationRequest = z.input<typeof IPublicationCreationSchema>;

/**
 * This is a schema used to validate publication patch requests. Essentially, it is a copy
 * of the @see IPublicationCreationSchema but it's partial meaning that all the fields are marked
 * as optional. This schema additionally checks that when you attempt to switch the revision
 * you don't use attempt to use a revision tag that's already in use.
 */
export const IPublicationPatchRequestSchema = IPublicationCreationSchema.partial();

export type IUserPatchRequest = z.infer<typeof IPublicationPatchRequestSchema>;<|MERGE_RESOLUTION|>--- conflicted
+++ resolved
@@ -1,12 +1,6 @@
-<<<<<<< HEAD
+import { z } from 'zod';
 import { ExistUsernameSchema } from './user';
-import { z } from 'zod';
 
-=======
-import { z } from 'zod';
-
-import { ExistUsernameSchema } from './user';
->>>>>>> 7f394cf3
 
 const CollaboratorArraySchema = ExistUsernameSchema.array().refine(
     (arr) => arr.length === new Set(arr).size,
