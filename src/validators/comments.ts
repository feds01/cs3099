--- conflicted
+++ resolved
@@ -1,12 +1,5 @@
-<<<<<<< HEAD
+import { z } from 'zod';
 import { ObjectIdSchema } from './requests';
-import { z } from 'zod';
-
-=======
-import { z } from 'zod';
-
-import { ObjectIdSchema } from './requests';
->>>>>>> 7f394cf3
 
 export const ICommentAnchor = z
     .object({
