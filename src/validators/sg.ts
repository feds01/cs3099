--- conflicted
+++ resolved
@@ -1,7 +1,3 @@
-<<<<<<< HEAD
-import { ICommentAnchor } from './comments';
-=======
->>>>>>> 7f394cf3
 import assert from 'assert';
 import { z } from 'zod';
 
