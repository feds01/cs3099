import cors from 'cors';
import helmet from 'helmet';
import express from 'express';
import fileUpload from 'express-fileupload';

// Import relevant modules to Swagger UI
import Swagger from 'swagger-jsdoc';
import SwaggerUI from 'swagger-ui-express';

import Logger from './common/logger';
import * as errors from './common/errors';
import manifest from './../package.json';
import * as SwaggerOptions from '../swagger.json';

// Routers
import userRouter from './routes/user';
import authRouter from './routes/auth';
import ssoRouter from './routes/auth/sso';
import threadsRouter from './routes/threads';
import reviewsRouter from './routes/reviews';
import resourcesRouter from './routes/resources';
import publicationsRouter from './routes/publications';
import morganMiddleware from './config/morganMiddleware';

// Create the express application
const app = express();

// Setup express middleware
app.use(helmet({}));
app.use(cors());
app.use(morganMiddleware);
app.use(express.json());
app.use(express.urlencoded({ extended: true }));

// File uploads
app.use(fileUpload());

// Add swagger to the Express app
const options = {
    definition: SwaggerOptions,
    apis: [
        './routes/user/index.ts',
        './routes/auth/index.ts',
        './routes/auth/sso.ts',
        './routes/reviews/index.ts',
        './routes/publications/index.ts',
        './routes/threads/index.ts',
    ],
};

const specs = Swagger(options);
app.use('(\/api)?/docs', SwaggerUI.serve, SwaggerUI.setup(specs));

app.get('(\/api)?/version', (_req: express.Request, res: express.Response) => {
    res.status(200).json({
        status: "ok",
        version: {
            app: manifest.version,
        },
    });
});

// Setup the specific API routes
<<<<<<< HEAD
app.use('/sg', ssoRouter); // TODO(alex): we'll probably need to setup a proxy so that the SuperGroup can access all endpoints not just login
app.use('/auth', authRouter);
app.use('/user', userRouter);
app.use('/review', reviewsRouter);
app.use('/resource', resourcesRouter);
app.use('/publication', publicationsRouter);
app.use('/thread', threadsRouter)
=======
app.use('(\/api)?/sg', ssoRouter); // TODO(alex): we'll probably need to setup a proxy so that the SuperGroup can access all endpoints not just login
app.use('(\/api)?/auth', authRouter);
app.use('(\/api)?/user', userRouter);
app.use('(\/api)?/review', reviewsRouter);
app.use('(\/api)?/resource', resourcesRouter);
app.use('(\/api)?/publication', publicationsRouter);
>>>>>>> afe328ea

app.use((err: any, _req: express.Request, res: express.Response, next: express.NextFunction) => {
    // This check makes sure this is a JSON parsing issue, but it might be
    // coming from any middleware, not just body-parser:
    if (
        errors.isExpressError(err) &&
        err instanceof SyntaxError &&
        err.status === 400 &&
        'body' in err
    ) {
        Logger.warn('received invalid JSON body.');

        // Bad request
        return res.status(400).json({
            status: "error",
            message: errors.BAD_REQUEST,
        });
    }

    // Check if there is a general error, and if so return a 500 since all other errors should
    // be handled by the routes.
    if (err) {
        Logger.error(err);

        return res.status(500).json({
            status: "error",
            message: errors.INTERNAL_SERVER_ERROR,
        })
    }

    next();
    return;
});

// catch 404 and forward to error handler
app.use((_req: express.Request, res: express.Response) => {
    res.status(404).send({
        status: "error",
        message: errors.RESOURCE_NOT_FOUND
    });
});

export default app;<|MERGE_RESOLUTION|>--- conflicted
+++ resolved
@@ -61,22 +61,13 @@
 });
 
 // Setup the specific API routes
-<<<<<<< HEAD
-app.use('/sg', ssoRouter); // TODO(alex): we'll probably need to setup a proxy so that the SuperGroup can access all endpoints not just login
-app.use('/auth', authRouter);
-app.use('/user', userRouter);
-app.use('/review', reviewsRouter);
-app.use('/resource', resourcesRouter);
-app.use('/publication', publicationsRouter);
-app.use('/thread', threadsRouter)
-=======
 app.use('(\/api)?/sg', ssoRouter); // TODO(alex): we'll probably need to setup a proxy so that the SuperGroup can access all endpoints not just login
 app.use('(\/api)?/auth', authRouter);
 app.use('(\/api)?/user', userRouter);
 app.use('(\/api)?/review', reviewsRouter);
 app.use('(\/api)?/resource', resourcesRouter);
 app.use('(\/api)?/publication', publicationsRouter);
->>>>>>> afe328ea
+app.use('(\/api)?/thread', threadsRouter)
 
 app.use((err: any, _req: express.Request, res: express.Response, next: express.NextFunction) => {
     // This check makes sure this is a JSON parsing issue, but it might be
