import { z } from 'zod';
import qs from 'query-string';
import express from 'express';
import User from '../../models/User';
import { config } from '../../server';
import Logger from '../../common/logger';
import registerRoute from '../../lib/requests';
import { IJwtSchema } from '../../validators/auth';
import { createTokens, JwtError, verifyToken } from '../../lib/auth';
import State from '../../models/State';
import { makeRequest } from '../../utils/fetch';
import { SgUserSchema } from '../../validators/sg';
import { transformSgUserToInternal } from '../../transformers/sg';

const router = express.Router();

registerRoute(router, '/sso/login', {
    method: 'get',
    params: z.object({}),
    query: z.object({ from: z.string().url(), state: z.string() }),
    permission: null,
    handler: async (req, res) => {
        const { from, state } = req.query;

        // just forward the request with the query parameters to the frontend login endpoint.
        res.redirect(`${config.frontendURI}/login?from=${from}&state=${state}`); // @@TODO: use URL
    },
});

registerRoute(router, '/sso/callback', {
    method: 'get',
    params: z.object({}),
    query: z.object({ from: z.string().url(), state: z.string(), token: z.string() }),
    permission: null,
    handler: async (req, res) => {
        const { from, state, token } = req.query;
        Logger.info(`Processing request from: ${from} with state: ${state}`);

        // We need to verify that the state is correct with the transaction table...
        const stateLink = await State.findOne({ state }).exec();

        if (!stateLink) {
            return res.status(401).json({
                status: 'error',
                message: 'Invalid state.',
            });
        }

        // We also need to make a verify request to the from service
        const response = await makeRequest(stateLink.from, '/api/sg/sso/verify', SgUserSchema, {
            query: { token },
            method: 'post',
        });

        if (response.status === 'error') {
            return res.status(400).json({
                status: 'error',
                message: `request failed due to: ${response.type}`,
                ...(typeof response.errors !== 'undefined' && { extra: response.errors }),
            });
        }

        const { data } = response;

        // try to find the user
        const externalUser = await User.findOne({
            email: data.email,
            externalId: `${data.user_id.id}:${data.user_id.group}`,
        }).exec();
        const transformedUser = transformSgUserToInternal(data);

<<<<<<< HEAD
        console.log(transformedUser);
=======
        let id;
>>>>>>> 8c43fd57

        if (!externalUser) {
            // we need to create the new user...
            const doc = new User(transformedUser);
            await doc.save();

            id = doc.id;
        } else {
            await User.findByIdAndUpdate(externalUser.id, transformedUser, {}).exec();
            id = externalUser.id;
        }

<<<<<<< HEAD
        await State.findByIdAndDelete(stateLink.id).exec();
=======
        // create the tokens
        const tokens = createTokens({
            id,
            email: transformedUser.email,
            username: transformedUser.username,
        });
        const stringifiedTokens = qs.stringify(tokens);
>>>>>>> 8c43fd57

        // Here we need to create or update the user and invalid the state so it can't be re-used.
        const path = new URL(
            `/auth/session?redirect=${stateLink.path}&${stringifiedTokens}`,
            config.frontendURI,
        );
        return res.redirect(path.toString());
    },
});

registerRoute(router, '/sso/verify', {
    method: 'post',
    params: z.object({}),
    body: z.object({}),
    query: z.object({ token: IJwtSchema }),
    permission: null,
    handler: async (req, res) => {
        const { token } = req.query;

        try {
            const verifiedToken = await verifyToken(token);

            // now look up the user that's specified in the token.
            const user = await User.findById(verifiedToken.id).exec();

            if (!user) {
                return res.status(404).json({
                    status: 'error',
                    message: "User doesn't exist.",
                });
            }
            return res.status(200).json({
                status: 'ok',
                user_id: `${user.id}:${config.teamName}`,
                ...User.projectAsSg(user),
            });
        } catch (e: unknown) {
            if (e instanceof JwtError) {
                // Specifically mention that the jwt has expired.
                if (e.type === 'expired') {
                    return res.status(401).json({
                        status: 'error',
                        message: 'JSON web token has expired.',
                    });
                }

                return res.status(401).json({
                    status: 'error',
                    message: 'Invalid JSON web token.',
                });
            }

            Logger.error(e);
            return res.status(500).json({
                status: 'error',
                message: 'Internal Server Error',
            });
        }
    },
});

export default router;<|MERGE_RESOLUTION|>--- conflicted
+++ resolved
@@ -4,12 +4,12 @@
 import User from '../../models/User';
 import { config } from '../../server';
 import Logger from '../../common/logger';
+import State from '../../models/State';
 import registerRoute from '../../lib/requests';
 import { IJwtSchema } from '../../validators/auth';
-import { createTokens, JwtError, verifyToken } from '../../lib/auth';
-import State from '../../models/State';
 import { makeRequest } from '../../utils/fetch';
 import { SgUserSchema } from '../../validators/sg';
+import { createTokens, JwtError, verifyToken } from '../../lib/auth';
 import { transformSgUserToInternal } from '../../transformers/sg';
 
 const router = express.Router();
@@ -67,13 +67,9 @@
             email: data.email,
             externalId: `${data.user_id.id}:${data.user_id.group}`,
         }).exec();
+
         const transformedUser = transformSgUserToInternal(data);
-
-<<<<<<< HEAD
-        console.log(transformedUser);
-=======
         let id;
->>>>>>> 8c43fd57
 
         if (!externalUser) {
             // we need to create the new user...
@@ -82,13 +78,13 @@
 
             id = doc.id;
         } else {
-            await User.findByIdAndUpdate(externalUser.id, transformedUser, {}).exec();
+            console.log(transformedUser);
+            await User.findByIdAndUpdate(externalUser.id, { $set: { ...transformedUser } }, {}).exec();
             id = externalUser.id;
         }
 
-<<<<<<< HEAD
         await State.findByIdAndDelete(stateLink.id).exec();
-=======
+        
         // create the tokens
         const tokens = createTokens({
             id,
@@ -96,13 +92,14 @@
             username: transformedUser.username,
         });
         const stringifiedTokens = qs.stringify(tokens);
->>>>>>> 8c43fd57
 
         // Here we need to create or update the user and invalid the state so it can't be re-used.
         const path = new URL(
             `/auth/session?redirect=${stateLink.path}&${stringifiedTokens}`,
             config.frontendURI,
         );
+        Logger.info(`Sending user back to: ${path.toString()}`);
+
         return res.redirect(path.toString());
     },
 });
