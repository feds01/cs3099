import * as error from '../../common/errors';
import Logger from '../../common/logger';
<<<<<<< HEAD
import { createTokens, JwtError, refreshTokens, verifyToken } from '../../lib/auth';
=======
import { JwtError, createTokens, refreshTokens, verifyToken } from '../../lib/auth';
>>>>>>> 6bf6a0be
import registerRoute from '../../lib/requests';
import { ApiResponse } from '../../lib/response';
import State from '../../models/State';
import User from '../../models/User';
import { IEmailValiditySchema, IUsernameValiditySchema } from '../../validators/auth';
import { IUserLoginRequestSchema, IUserRegisterRequestSchema } from '../../validators/user';
import { config } from './../../server';
<<<<<<< HEAD
=======

>>>>>>> 6bf6a0be
import bcrypt from 'bcryptjs';
import express from 'express';
import { nanoid } from 'nanoid';
import { z } from 'zod';

const router = express.Router();

/**
 * @version v1.0.0
 * @method POST
 * @url /api/auth/username_validity
 * @example
 * https://cs3099user06.host.cs.st-andrews.ac.uk/api/auth/username_validity
 *
 * >>> response:
 * {
 *  "status": "true",
 *  "message": "Username exists"
 * }
 *
 * @description This route is used to determine if a username is already in use, the route
 * will accept a token in the header of the request to authenticate the request.
 *
 * @error {UNAUTHORIZED} if the request does not contain a token or refreshToken
 *
 * @return sends a response to client if user successfully (or not) logged in. The response contains
 * whether username is in use.
 *
 * */
registerRoute(router, '/username_validity', {
    method: 'post',
    body: IUsernameValiditySchema,
    params: z.object({}),
    query: z.object({}),
    permission: null,
    handler: async (req) => {
        const result = await User.findOne({
            name: req.body.username,
            externalId: { $exists: false },
        }).exec();

        return {
            status: 'ok',
            code: 200,
            reserved: !!result,
        };
    },
});

/**
 * @version v1.0.0
 * @method POST
 * @url /api/auth/email_validity
 * @example
 * https://cs3099user06.host.cs.st-andrews.ac.uk/api/auth/email_validitiy
 *
 * >>> response:
 * {
 *  "status": "true",
 *  "message": "Email exists"
 * }
 *
 * @description This route is used to determine if an email address is already in use, the route
 * will accept a token in the header of the request to authenticate the request.
 *
 * @error {UNAUTHORIZED} if the request does not contain a token or refreshToken
 *
 * @return sends a response to client if user successfully (or not) logged in. The response contains
 * whether the email is in use.
 *
 * */
registerRoute(router, '/email_validity', {
    method: 'post',
    body: IEmailValiditySchema,
    params: z.object({}),
    query: z.object({}),
    permission: null,
    handler: async (req) => {
        const result = await User.findOne({
            email: req.body.email,
            externalId: { $exists: false },
        }).exec();

        return {
            status: 'ok',
            code: 200,
            reserved: !!result,
        };
    },
});

/**
 * @version v1.0.0
 * @method POST
 * @url /api/auth/session
 * @example
 * https://cs3099user06.host.cs.st-andrews.ac.uk/api/auth/session
 *
 * @description This route is used to essentially refresh provided tokens and return a
 * user session with refreshed tokens.
 */
registerRoute(router, '/session', {
    method: 'post',
    body: z.object({ token: z.string(), refreshToken: z.string() }),
    params: z.object({}),
    query: z.object({}),
    permission: null,
    handler: async (req) => {
        const { token, refreshToken } = req.body;

        async function attemptToRefreshTokens(token: string): Promise<ApiResponse<unknown>> {
            try {
                const { id } = await verifyToken(token, config.jwtRefreshSecret);
                const refreshedTokensOrError = refreshTokens(token);

                // find the user with this token information
                const user = await User.findById(id);

                if (!user) {
                    return {
                        status: 'error',
                        code: 400,
                        message: 'Invalid JWT',
                    };
                }

                // Check if refreshing the tokens failed so that we can return it earlier
                if (typeof refreshedTokensOrError === 'string') {
                    return {
                        status: 'error',
                        code: 400,
                        message: refreshedTokensOrError,
                    };
                }

                return {
                    status: 'ok',
                    code: 200,
                    data: {
                        user: User.project(user),
                        ...refreshedTokensOrError,
                    },
                };
            } catch (e: unknown) {
                if (e instanceof JwtError) {
                    return {
                        status: 'error',
                        code: 400,
                        message: e.type,
                    };
                }

                Logger.error(`Server encountered an unexpected error:\n${e}`);
                return {
                    status: 'error',
                    code: 500,
                    message: error.INTERNAL_SERVER_ERROR,
                };
            }
        }

        // attempt to refresh the tokens and create a user state from it.
        try {
            await verifyToken(token, config.jwtSecret);

            return attemptToRefreshTokens(refreshToken);
        } catch (e: unknown) {
            if (e instanceof JwtError) {
                if (e.type === 'expired') {
                    return attemptToRefreshTokens(refreshToken);
                }

                return {
                    status: 'error',
                    code: 400,
                    message: e.type,
                };
            }

            Logger.error(`Server encountered an unexpected error:\n${e}`);
            return {
                status: 'error',
                code: 500,
                message: error.INTERNAL_SERVER_ERROR,
            };
        }
    },
});

/**
 * @version v1.0.0
 * @method GET
 * @url /api/auth/sso
 * @example
 * https://cs3099user06.host.cs.st-andrews.ac.uk/api/auth/sso
 *
 * @description This route is used to internally send of a request to sign on with a different
 * service instead of using the internal login process. It accepts a `to` url in the body which
 * is the service that the user selects to login as, and a path which is an optional path
 * that the user tries to internally sign-in before hitting the login screen. The optional
 * path can be used to re-direct the user back to the page once they've signed up and redirected
 * back.
 *
 */
registerRoute(router, '/sso', {
    method: 'post',
    permission: null,
    query: z.object({ to: z.string().url(), path: z.string().optional() }),
    params: z.object({}),
    body: z.object({}),
    handler: async (req) => {
        const { to, path } = req.query;

        // @@Security: assert that the to URL is valid and exists in the supergroup service map.

        // create a new state using nano-id for url safe random strings
        const stateString = nanoid();

        await new State({
            state: stateString,
            from: to,
            path: path ?? '/', // re-direct the user back to / if the path isn't provided.
        }).save();

        // re-direct the user to the external service to begin the sso process...
        const url = new URL(
            `/api/sg/sso/login?state=${stateString}&from=${config.frontendURI}`,
            to,
        );

        return {
            status: 'ok',
            code: 200,
            data: {
                follow: url.toString(),
            },
        };
    },
});

/**
 * @version v1.0.0
 * @method POST
 * @url api/user/register
 * @example
 * https://cs3099user06.host.cs.st-andrews.ac.uk/api/user/register
 * >>> body: {
 *     "email": "feds01@gmail.com",
 *     "name": "feds01",
 *     "password": "Password2020"
 * }
 *
 * @description This route is used to sign-up new users to the journal, the route will
 * accept a username, email & password within the request body. The password will be checked
 * to match the security criterion. Rules include the password length being at least 8 characters
 * long. Furthermore, the email will be validated against a common Regular expression to ensure
 * that bogus emails are not provided. Once input validation is passed, a search within the database
 * for the provided 'email' & 'username' to ensure that they are not already registered to another
 * user account. If all checks pass, the provided password is hashed, user initialisation is carried
 * out and the user data entry is added to the database. The route will send a 'CREATED' response if it
 * successfully created a user account.
 *
 * @param {String} name: a string which will represent the abbreviated name of the user. This does not have
 *        to be unique.
 * @param {String} email: a string in the format of an email, this will be used to carry out security
 *        checks on the user account & user notifications.
 *
 * @param {String} password: a string which will be the used for logging in and confirming sensitive operations.
 *
 * @error {BAD_REQUEST} if password does not match the security criterion.
 * @error {BAD_REQUEST} if the username is a null string, or contains illegal characters.
 * @error {INVALID_EMAIL} if the provided email does not match a standard email schema.
 * @error {MAIL_EXISTS} if the provided email/username is already registered to a user in the system.
 *
 * @return response to client if user was created and added to the system.
 * */
registerRoute(router, '/register', {
    method: 'post',
    body: IUserRegisterRequestSchema,
    params: z.object({}),
    query: z.object({}),
    permission: null,
    handler: async (req) => {
        // generate the salt for the new user account;
        const salt = await bcrypt.genSalt();
        const hash = await bcrypt.hash(req.body.password, salt);

        const savedUser = await new User({ ...req.body, password: hash }).save();

        const { email, username } = req.body;
        const { token, refreshToken } = await createTokens({
            email,
            username,
            id: savedUser.id,
        });

        return {
            status: 'ok',
            code: 201,
            data: {
                user: User.project(savedUser),
                token,
                refreshToken,
            },
        };
    },
});

/**
 * @version v1.0.0
 * @method POST
 * @url /api/user/login
 * @example
 * https://cs3099user06.host.cs.st-andrews.ac.uk/api/user/login
 * >>> body: {
 *     "email": "feds01@gmail.com",
 *     "password": "Password2020"
 * }
 * >>> response: {
 *  "status": "ok",
 *  "token": ...,
 *  "refreshToken": ...,
 *  "user": {
 *      ...
 *  }
 * }
 *
 * @description This route is used to login users into the journal, the route
 * will accept a username or email & password within the request body. The method will determine
 * which authentication strategy the request is using. If an email is provided, the user will
 * be authenticated using email, and vice versa for username. If a user is found with email/username,
 * the sent over password will be compared with stored hash. If hash and password match, the request
 * will create two request tokens 'x-token' and 'x-refresh-token' and apply them to response header.
 * Additionally, the 'last_login' column is updated, and a 'USER_LOGIN' event is added in user's timeline.
 *
 * @param {string} email: a string in the format of an email, this will be used to carry out security
 * checks on the user account & user notifications.
 *
 * @param {string} password: a string which will be the used for logging in and confirming sensitive operations.
 *
 * @error {BAD_REQUEST} if no email field is provided in the request
 * @error {BAD_REQUEST} if no password field was provided in the request
 * @error {UNAUTHORIZED} if password does not match hash
 * @error {AUTHENTICATION_FAILED} if the username/email do not exist within the database,
 *
 * @return sends a response to client if user successfully (or not) logged in.
 *
 * */
registerRoute(router, '/login', {
    method: 'post',
    body: IUserLoginRequestSchema,
    params: z.object({}),
    query: z.object({}),
    permission: null,
    handler: async (req) => {
        const { username, password, isEmail } = req.body;

        const result = await User.findOne({
            ...(isEmail ? { email: username } : { username }),
            externalId: { $exists: false },
        }).exec();

        // Important to send an authentication failure request, rather than a
        // username not found. This could lead to a brute force attack to retrieve
        // all existent user names.
        if (!result) {
            return {
                status: 'error',
                code: 401,
                message: error.MISMATCHING_LOGIN,
            };
        }

        const passwordEqual = await bcrypt.compare(password, result.password);

        // If the sent over password matches the hashed password within the database, generate the
        // token and refreshToken JWT's . Also, update the 'last_login' timestamp and record
        // an entry for the user logging in into the system.
        if (passwordEqual) {
            const { token, refreshToken } = createTokens({
                email: result.email,
                username: result.username,
                id: result.id,
            });

            return {
                status: 'ok',
                code: 200,
                data: {
                    user: User.project(result),
                    token,
                    refreshToken,
                },
            };
        }

        // password did not match the stored hashed password within the database
        return {
            status: 'error',
            code: 401,
            message: error.MISMATCHING_LOGIN,
        };
    },
});

export default router;<|MERGE_RESOLUTION|>--- conflicted
+++ resolved
@@ -1,10 +1,6 @@
 import * as error from '../../common/errors';
 import Logger from '../../common/logger';
-<<<<<<< HEAD
-import { createTokens, JwtError, refreshTokens, verifyToken } from '../../lib/auth';
-=======
 import { JwtError, createTokens, refreshTokens, verifyToken } from '../../lib/auth';
->>>>>>> 6bf6a0be
 import registerRoute from '../../lib/requests';
 import { ApiResponse } from '../../lib/response';
 import State from '../../models/State';
@@ -12,10 +8,6 @@
 import { IEmailValiditySchema, IUsernameValiditySchema } from '../../validators/auth';
 import { IUserLoginRequestSchema, IUserRegisterRequestSchema } from '../../validators/user';
 import { config } from './../../server';
-<<<<<<< HEAD
-=======
-
->>>>>>> 6bf6a0be
 import bcrypt from 'bcryptjs';
 import express from 'express';
 import { nanoid } from 'nanoid';
