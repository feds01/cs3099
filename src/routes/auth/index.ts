--- conflicted
+++ resolved
@@ -129,11 +129,7 @@
 
     const result = await User.findOne({
         email: request.email,
-<<<<<<< HEAD
-        externalId: { $exists: false }
-=======
         externalId: { $exists: false },
->>>>>>> e89858b6
     }).exec();
 
     // If the email wasn't found, then return a not found status.
@@ -151,7 +147,6 @@
     });
 });
 
-<<<<<<< HEAD
 /**
  * @version v1.0.0
  * @method POST
@@ -159,11 +154,11 @@
  * @example
  * https://af268.cs.st-andrews.ac.uk/api/auth/session
  *
- * @description This route is used to essentially refresh provided tokens and return a 
+ * @description This route is used to essentially refresh provided tokens and return a
  * user session with refreshed tokens.
  */
-registerRoute(router, "/session", {
-    method: "post",
+registerRoute(router, '/session', {
+    method: 'post',
     body: z.object({ token: z.string(), refreshToken: z.string() }),
     params: z.object({}),
     query: z.object({}),
@@ -180,45 +175,41 @@
 
             if (!user) {
                 return res.status(400).json({
-                    status: "error",
-                    message: "Invalid JWT",
-                })
+                    status: 'error',
+                    message: 'Invalid JWT',
+                });
             }
 
             const refreshedTokens = refreshTokens(refreshToken);
 
             if (typeof refreshedTokens === 'string') {
                 return res.status(400).json({
-                    status: "error",
-                    message: refreshTokens
-                })
+                    status: 'error',
+                    message: refreshTokens,
+                });
             }
 
             return res.status(200).json({
-                status: "ok",
+                status: 'ok',
                 user: User.project(user),
-                ...refreshedTokens
+                ...refreshedTokens,
             });
         } catch (e: unknown) {
             if (e instanceof JwtError) {
                 return res.status(400).json({
-                    status: "error",
+                    status: 'error',
                     message: e.type,
-                })
+                });
             }
 
             return res.status(500).json({
-                status: "error",
-                message: error.INTERNAL_SERVER_ERROR
-            })
-        }
-
-    }
-})
-
-
-=======
->>>>>>> e89858b6
+                status: 'error',
+                message: error.INTERNAL_SERVER_ERROR,
+            });
+        }
+    },
+});
+
 /**
  * @version v1.0.0
  * @method GET
