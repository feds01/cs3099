import bcrypt from 'bcryptjs';
import express from 'express';
import { nanoid } from 'nanoid';
import { z } from 'zod';

import * as error from '../../common/errors';
import Logger from '../../common/logger';
import { JwtError, createTokens, refreshTokens, verifyToken } from '../../lib/auth';
import registerRoute from '../../lib/requests';
import { ApiResponse } from '../../lib/response';
import State from '../../models/State';
import User from '../../models/User';
import { IEmailValiditySchema, IUsernameValiditySchema } from '../../validators/auth';
import { IUserLoginRequestSchema, IUserRegisterRequestSchema } from '../../validators/user';
import { config } from './../../server';
<<<<<<< HEAD
import bcrypt from 'bcryptjs';
import express from 'express';
import { nanoid } from 'nanoid';
import { z } from 'zod';
=======
>>>>>>> 7f394cf3

const router = express.Router();

/**
 * @version v1.0.0
 * @method POST
 * @url /api/auth/username_validity
 * @example
 * https://cs3099user06.host.cs.st-andrews.ac.uk/api/auth/username_validity
 *
 * >>> response:
 * {
 *  "status": "true",
 *  "message": "Username exists"
 * }
 *
 * @description This route is used to determine if a username is already in use, the route
 * will accept a token in the header of the request to authenticate the request.
 *
 * @error {UNAUTHORIZED} if the request does not contain a token or refreshToken
 *
 * @return sends a response to client if user successfully (or not) logged in. The response contains
 * whether username is in use.
 *
 * */
registerRoute(router, '/username_validity', {
    method: 'post',
    body: IUsernameValiditySchema,
    params: z.object({}),
    query: z.object({}),
    permission: null,
    handler: async (req) => {
        const result = await User.findOne({
            name: req.body.username,
            externalId: { $exists: false },
        }).exec();

        return {
            status: 'ok',
            code: 200,
            reserved: !!result,
        };
    },
});

/**
 * @version v1.0.0
 * @method POST
 * @url /api/auth/email_validity
 * @example
 * https://cs3099user06.host.cs.st-andrews.ac.uk/api/auth/email_validitiy
 *
 * >>> response:
 * {
 *  "status": "true",
 *  "message": "Email exists"
 * }
 *
 * @description This route is used to determine if an email address is already in use, the route
 * will accept a token in the header of the request to authenticate the request.
 *
 * @error {UNAUTHORIZED} if the request does not contain a token or refreshToken
 *
 * @return sends a response to client if user successfully (or not) logged in. The response contains
 * whether the email is in use.
 *
 * */
registerRoute(router, '/email_validity', {
    method: 'post',
    body: IEmailValiditySchema,
    params: z.object({}),
    query: z.object({}),
    permission: null,
    handler: async (req) => {
        const result = await User.findOne({
            email: req.body.email,
            externalId: { $exists: false },
        }).exec();

        return {
            status: 'ok',
            code: 200,
            reserved: !!result,
        };
    },
});

/**
 * @version v1.0.0
 * @method POST
 * @url /api/auth/session
 * @example
 * https://cs3099user06.host.cs.st-andrews.ac.uk/api/auth/session
 *
 * @description This route is used to essentially refresh provided tokens and return a
 * user session with refreshed tokens.
 */
registerRoute(router, '/session', {
    method: 'post',
    body: z.object({ token: z.string(), refreshToken: z.string() }),
    params: z.object({}),
    query: z.object({}),
    permission: null,
    handler: async (req) => {
        const { token, refreshToken } = req.body;

        async function attemptToRefreshTokens(token: string): Promise<ApiResponse<unknown>> {
            try {
                const { id } = await verifyToken(token, config.jwtRefreshSecret);
                const refreshedTokensOrError = refreshTokens(token);

                // find the user with this token information
                const user = await User.findById(id);

                if (!user) {
                    return {
                        status: 'error',
                        code: 400,
                        message: 'Invalid JWT',
                    };
                }

                // Check if refreshing the tokens failed so that we can return it earlier
                if (typeof refreshedTokensOrError === 'string') {
                    return {
                        status: 'error',
                        code: 400,
                        message: refreshedTokensOrError,
                    };
                }

                return {
                    status: 'ok',
                    code: 200,
                    data: {
                        user: User.project(user),
                        ...refreshedTokensOrError,
                    },
                };
            } catch (e: unknown) {
                if (e instanceof JwtError) {
                    return {
                        status: 'error',
                        code: 400,
                        message: e.type,
                    };
                }

                Logger.error(`Server encountered an unexpected error:\n${e}`);
                return {
                    status: 'error',
                    code: 500,
                    message: error.INTERNAL_SERVER_ERROR,
                };
            }
        }

        // attempt to refresh the tokens and create a user state from it.
        try {
            await verifyToken(token, config.jwtSecret);

            return attemptToRefreshTokens(refreshToken);
        } catch (e: unknown) {
            if (e instanceof JwtError) {
                if (e.type === 'expired') {
                    return attemptToRefreshTokens(refreshToken);
                }

                return {
                    status: 'error',
                    code: 400,
                    message: e.type,
                };
            }

            Logger.error(`Server encountered an unexpected error:\n${e}`);
            return {
                status: 'error',
                code: 500,
                message: error.INTERNAL_SERVER_ERROR,
            };
        }
    },
});

/**
 * @version v1.0.0
 * @method GET
 * @url /api/auth/sso
 * @example
 * https://cs3099user06.host.cs.st-andrews.ac.uk/api/auth/sso
 *
 * @description This route is used to internally send of a request to sign on with a different
 * service instead of using the internal login process. It accepts a `to` url in the body which
 * is the service that the user selects to login as, and a path which is an optional path
 * that the user tries to internally sign-in before hitting the login screen. The optional
 * path can be used to re-direct the user back to the page once they've signed up and redirected
 * back.
 *
 */
registerRoute(router, '/sso', {
    method: 'post',
    permission: null,
    query: z.object({ to: z.string().url(), path: z.string().optional() }),
    params: z.object({}),
    body: z.object({}),
    handler: async (req) => {
        const { to, path } = req.query;

        // @@Security: assert that the to URL is valid and exists in the supergroup service map.

        // create a new state using nano-id for url safe random strings
        const stateString = nanoid();

        await new State({
            state: stateString,
            from: to,
            path: path ?? '/', // re-direct the user back to / if the path isn't provided.
        }).save();

        // re-direct the user to the external service to begin the sso process...
        const url = new URL(
            `/api/sg/sso/login?state=${stateString}&from=${config.frontendURI}`,
            to,
        );

        return {
            status: 'ok',
            code: 200,
            data: {
                follow: url.toString(),
            },
        };
    },
});

/**
 * @version v1.0.0
 * @method POST
 * @url api/user/register
 * @example
 * https://cs3099user06.host.cs.st-andrews.ac.uk/api/user/register
 * >>> body: {
 *     "email": "feds01@gmail.com",
 *     "name": "feds01",
 *     "password": "Password2020"
 * }
 *
 * @description This route is used to sign-up new users to the journal, the route will
 * accept a username, email & password within the request body. The password will be checked
 * to match the security criterion. Rules include the password length being at least 8 characters
 * long. Furthermore, the email will be validated against a common Regular expression to ensure
 * that bogus emails are not provided. Once input validation is passed, a search within the database
 * for the provided 'email' & 'username' to ensure that they are not already registered to another
 * user account. If all checks pass, the provided password is hashed, user initialisation is carried
 * out and the user data entry is added to the database. The route will send a 'CREATED' response if it
 * successfully created a user account.
 *
 * @param {String} name: a string which will represent the abbreviated name of the user. This does not have
 *        to be unique.
 * @param {String} email: a string in the format of an email, this will be used to carry out security
 *        checks on the user account & user notifications.
 *
 * @param {String} password: a string which will be the used for logging in and confirming sensitive operations.
 *
 * @error {BAD_REQUEST} if password does not match the security criterion.
 * @error {BAD_REQUEST} if the username is a null string, or contains illegal characters.
 * @error {INVALID_EMAIL} if the provided email does not match a standard email schema.
 * @error {MAIL_EXISTS} if the provided email/username is already registered to a user in the system.
 *
 * @return response to client if user was created and added to the system.
 * */
registerRoute(router, '/register', {
    method: 'post',
    body: IUserRegisterRequestSchema,
    params: z.object({}),
    query: z.object({}),
    permission: null,
    handler: async (req) => {
        // generate the salt for the new user account;
        const salt = await bcrypt.genSalt();
        const hash = await bcrypt.hash(req.body.password, salt);

        const savedUser = await new User({ ...req.body, password: hash }).save();

        const { email, username } = req.body;
        const { token, refreshToken } = await createTokens({
            email,
            username,
            id: savedUser.id,
        });

        return {
            status: 'ok',
            code: 201,
            data: {
                user: User.project(savedUser),
                token,
                refreshToken,
            },
        };
    },
});

/**
 * @version v1.0.0
 * @method POST
 * @url /api/user/login
 * @example
 * https://cs3099user06.host.cs.st-andrews.ac.uk/api/user/login
 * >>> body: {
 *     "email": "feds01@gmail.com",
 *     "password": "Password2020"
 * }
 * >>> response: {
 *  "status": "ok",
 *  "token": ...,
 *  "refreshToken": ...,
 *  "user": {
 *      ...
 *  }
 * }
 *
 * @description This route is used to login users into the journal, the route
 * will accept a username or email & password within the request body. The method will determine
 * which authentication strategy the request is using. If an email is provided, the user will
 * be authenticated using email, and vice versa for username. If a user is found with email/username,
 * the sent over password will be compared with stored hash. If hash and password match, the request
 * will create two request tokens 'x-token' and 'x-refresh-token' and apply them to response header.
 * Additionally, the 'last_login' column is updated, and a 'USER_LOGIN' event is added in user's timeline.
 *
 * @param {string} email: a string in the format of an email, this will be used to carry out security
 * checks on the user account & user notifications.
 *
 * @param {string} password: a string which will be the used for logging in and confirming sensitive operations.
 *
 * @error {BAD_REQUEST} if no email field is provided in the request
 * @error {BAD_REQUEST} if no password field was provided in the request
 * @error {UNAUTHORIZED} if password does not match hash
 * @error {AUTHENTICATION_FAILED} if the username/email do not exist within the database,
 *
 * @return sends a response to client if user successfully (or not) logged in.
 *
 * */
registerRoute(router, '/login', {
    method: 'post',
    body: IUserLoginRequestSchema,
    params: z.object({}),
    query: z.object({}),
    permission: null,
    handler: async (req) => {
        const { username, password, isEmail } = req.body;

        const result = await User.findOne({
            ...(isEmail ? { email: username } : { username }),
            externalId: { $exists: false },
        }).exec();

        // Important to send an authentication failure request, rather than a
        // username not found. This could lead to a brute force attack to retrieve
        // all existent user names.
        if (!result) {
            return {
                status: 'error',
                code: 401,
                message: error.MISMATCHING_LOGIN,
            };
        }

        const passwordEqual = await bcrypt.compare(password, result.password);

        // If the sent over password matches the hashed password within the database, generate the
        // token and refreshToken JWT's . Also, update the 'last_login' timestamp and record
        // an entry for the user logging in into the system.
        if (passwordEqual) {
            const { token, refreshToken } = createTokens({
                email: result.email,
                username: result.username,
                id: result.id,
            });

            return {
                status: 'ok',
                code: 200,
                data: {
                    user: User.project(result),
                    token,
                    refreshToken,
                },
            };
        }

        // password did not match the stored hashed password within the database
        return {
            status: 'error',
            code: 401,
            message: error.MISMATCHING_LOGIN,
        };
    },
});

export default router;<|MERGE_RESOLUTION|>--- conflicted
+++ resolved
@@ -13,13 +13,6 @@
 import { IEmailValiditySchema, IUsernameValiditySchema } from '../../validators/auth';
 import { IUserLoginRequestSchema, IUserRegisterRequestSchema } from '../../validators/user';
 import { config } from './../../server';
-<<<<<<< HEAD
-import bcrypt from 'bcryptjs';
-import express from 'express';
-import { nanoid } from 'nanoid';
-import { z } from 'zod';
-=======
->>>>>>> 7f394cf3
 
 const router = express.Router();
 
