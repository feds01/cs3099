import express from 'express';
import { z } from 'zod';

import * as errors from '../../common/errors';
import registerRoute from '../../lib/requests';
import User from '../../models/User';
import { config } from '../../server';
import { convertSgId } from '../../transformers/sg';
import { SgUserIdSchema } from '../../validators/sg';
<<<<<<< HEAD
import express from 'express';
import { z } from 'zod';
=======
>>>>>>> 7f394cf3

const router = express.Router();

/**
 * @version v1.0.0
 * @method GET
 * @url /api/sg/users/:id
 * @example
 * https://cs3099user06.host.cs.st-andrews.ac.uk/api/sg/user/61f9c5a7f90225c567f389fc
 *
 * >>> response:
 * {
 *  "status": "ok",
 *  "name": "william"
 *      ...
 *  }
 * }
 *
 * @description This route is used to fetch information about a user account, the route
 * will accept a token in the header of the request to authenticate the request.
 *
 * @see https://app.swaggerhub.com/apis/feds01/supergroup-c_api/1.0.0#/users/get_api_sg_users__id_
 *
 * @return sends the user object to the client.
 * */
registerRoute(router, '/export/:id/metadata', {
    method: 'get',
    params: z.object({ id: SgUserIdSchema }),
    query: z.object({}),
    permission: null,
    handler: async (req) => {
        const { id, group } = req.params.id;

        if (group !== config.teamName) {
            return {
                status: 'error',
                code: 400,
                message:
                    'Cannot retrieve information about user that is located in an external service.',
            };
        }

        const user = await User.findById(id).exec();

        if (!user) {
            return {
                status: 'error',
                code: 404,
                message: errors.RESOURCE_NOT_FOUND,
            };
        }

        return {
            status: 'ok',
            code: 200,
            data: {
                id: convertSgId(req.params.id),
                ...User.projectAsSg(user),
            },
        };
    },
});

export default router;<|MERGE_RESOLUTION|>--- conflicted
+++ resolved
@@ -7,11 +7,6 @@
 import { config } from '../../server';
 import { convertSgId } from '../../transformers/sg';
 import { SgUserIdSchema } from '../../validators/sg';
-<<<<<<< HEAD
-import express from 'express';
-import { z } from 'zod';
-=======
->>>>>>> 7f394cf3
 
 const router = express.Router();
 
