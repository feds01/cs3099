--- conflicted
+++ resolved
@@ -13,13 +13,6 @@
 import { convertSgId, transformSgUserToInternal } from '../../transformers/sg';
 import { IJwtSchema } from '../../validators/auth';
 import { SgUserSchema } from '../../validators/sg';
-<<<<<<< HEAD
-import assert from 'assert';
-import express from 'express';
-import qs from 'query-string';
-import { z } from 'zod';
-=======
->>>>>>> 7f394cf3
 
 const router = express.Router();
 
