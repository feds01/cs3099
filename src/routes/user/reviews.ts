--- conflicted
+++ resolved
@@ -1,22 +1,13 @@
-<<<<<<< HEAD
-=======
 import express from 'express';
 import { z } from 'zod';
 
 import * as userUtils from '../../utils/users';
->>>>>>> 7f394cf3
 import { verifyUserPermission } from '../../lib/permissions';
 import registerRoute from '../../lib/requests';
 import { IPublication } from '../../models/Publication';
 import Review, { IReviewStatus } from '../../models/Review';
 import { IUser, IUserRole } from '../../models/User';
-import * as userUtils from '../../utils/users';
 import { ModeSchema } from '../../validators/requests';
-<<<<<<< HEAD
-import express from 'express';
-import { z } from 'zod';
-=======
->>>>>>> 7f394cf3
 
 const router = express.Router();
 
