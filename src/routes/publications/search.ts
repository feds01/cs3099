--- conflicted
+++ resolved
@@ -1,8 +1,3 @@
-<<<<<<< HEAD
-import registerRoute from '../../lib/requests';
-import { IUserRole } from '../../models/User';
-=======
->>>>>>> 7f394cf3
 import express from 'express';
 import { z } from 'zod';
 
