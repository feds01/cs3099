--- conflicted
+++ resolved
@@ -49,7 +49,7 @@
 
         if (!publication) {
             return res.status(404).json({
-                status: "error",
+                status: 'error',
                 message: errors.NON_EXISTENT_PUBLICATION,
             });
         }
@@ -62,11 +62,7 @@
 
         if (doc) {
             return res.status(204).json({
-<<<<<<< HEAD
-                status: true,
-=======
-                status: "ok"
->>>>>>> c444b12c
+                status: 'ok',
             });
         }
 
@@ -75,14 +71,14 @@
             newBookmark.save();
 
             return res.status(200).json({
-                status: "ok",
+                status: 'ok',
                 message: 'Successfully bookmarked publication.',
             });
         } catch (e) {
             Logger.error(e);
 
             return res.status(500).json({
-                status: "error",
+                status: 'error',
                 message: errors.INTERNAL_SERVER_ERROR,
             });
         }
@@ -126,7 +122,7 @@
 
         if (!publication) {
             return res.status(404).json({
-                status: "error",
+                status: 'error',
                 message: errors.NON_EXISTENT_PUBLICATION,
             });
         }
@@ -177,7 +173,7 @@
 
         if (!publication) {
             return res.status(404).json({
-                status: "error",
+                status: 'error',
                 message: errors.NON_EXISTENT_PUBLICATION,
             });
         }
@@ -188,7 +184,7 @@
         }).exec();
 
         return res.status(200).json({
-            status: "error",
+            status: 'error',
             bookmarked: !!link,
         });
     },
@@ -230,7 +226,7 @@
 
         if (!publication) {
             return res.status(404).json({
-                status: "error",
+                status: 'error',
                 message: errors.NON_EXISTENT_PUBLICATION,
             });
         }
@@ -243,13 +239,8 @@
         const bookmarks = result.map((link) => User.project((link as typeof result[number]).user));
 
         return res.status(200).json({
-<<<<<<< HEAD
-            status: true,
+            status: 'ok',
             bookmarks,
-=======
-            status: "ok",
-            bookmarks
->>>>>>> c444b12c
         });
     },
 });
@@ -292,7 +283,7 @@
         );
 
         return res.status(200).json({
-            status: "ok",
+            status: 'ok',
             bookmarked,
         });
     },
