--- conflicted
+++ resolved
@@ -1,9 +1,6 @@
-<<<<<<< HEAD
-=======
 import * as zip from '../../lib/zip';
 import * as errors from './../../common/errors';
 import * as userUtils from './../../utils/users';
->>>>>>> 6bf6a0be
 import Logger from '../../common/logger';
 import { createTokens } from '../../lib/auth';
 import { makeRequest } from '../../lib/fetch';
@@ -14,10 +11,6 @@
     verifyUserPermission,
 } from '../../lib/permissions';
 import registerRoute from '../../lib/requests';
-<<<<<<< HEAD
-import * as zip from '../../lib/zip';
-=======
->>>>>>> 6bf6a0be
 import Publication from '../../models/Publication';
 import User, { IUserRole } from '../../models/User';
 import { config } from '../../server';
@@ -26,16 +19,9 @@
     IPublicationPatchRequestSchema,
 } from '../../validators/publications';
 import { FlagSchema, ModeSchema, ResourceSortSchema } from '../../validators/requests';
-<<<<<<< HEAD
-import * as errors from './../../common/errors';
-import * as userUtils from './../../utils/users';
 import reviewRouter from './reviews';
 import searchRouter from './search';
-=======
-import reviewRouter from './reviews';
-import searchRouter from './search';
-
->>>>>>> 6bf6a0be
+
 import express from 'express';
 import { z } from 'zod';
 
