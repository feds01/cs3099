--- conflicted
+++ resolved
@@ -1,27 +1,18 @@
 import { z } from 'zod';
 import express from 'express';
 import Logger from '../../common/logger';
-<<<<<<< HEAD
 import * as zip from "../../lib/zip";
-import searchRouter from './search';
-=======
-import * as zip from '../../lib/zip';
->>>>>>> a3a1ba68
-import User, { IUserRole } from '../../models/User';
 import * as errors from './../../common/errors';
 import * as userUtils from './../../utils/users';
 import registerRoute from '../../lib/requests';
+import User, { IUserRole } from '../../models/User';
 import Publication from '../../models/Publication';
-<<<<<<< HEAD
-=======
-import { ModeSchema, ResourceSortSchema } from '../../validators/requests';
-import { IPublicationCreationSchema } from '../../validators/publications';
-import searchRouter from './search';
-import bookmarkRouter from './bookmarks';
->>>>>>> a3a1ba68
 import { comparePermissions } from '../../lib/permissions';
 import { ModeSchema, ResourceSortSchema } from '../../validators/requests';
 import { IPublicationCreationSchema } from '../../validators/publications';
+
+import searchRouter from './search';
+import bookmarkRouter from './bookmarks';
 
 const router = express.Router();
 
@@ -96,15 +87,9 @@
             }
 
             return res.status(200).json({
-<<<<<<< HEAD
                 status: "ok",
                 data: entry
             })
-=======
-                status: true,
-                data: entry,
-            });
->>>>>>> a3a1ba68
         }
     },
 });
@@ -229,37 +214,23 @@
 
 registerRoute(router, "/:username/:name/revisions", {
     method: "get",
-<<<<<<< HEAD
     params: z.object({ username: z.string() }),
     query: z.object({ mode: ModeSchema, pinned: z.enum(["true", "false"]).optional() }), // @@TODO: use a boolean schema here
-=======
-    params: z.object({ username: z.string(), name: z.string() }),
-    query: z.object({ mode: ModeSchema }), // @@TODO: use a boolean schema here
->>>>>>> a3a1ba68
-    permission: IUserRole.Default,
-    handler: async (req, res) => {
-        const user = await userUtils.transformUsernameIntoId(req, res);
-        if (!user) return;
-<<<<<<< HEAD
+    permission: IUserRole.Default,
+    handler: async (req, res) => {
+        const user = await userUtils.transformUsernameIntoId(req, res);
+        if (!user) return;
         
         const {pinned} = req.query;
         const isPinned = pinned === "true";
-=======
-
-        const { name } = req.params;
->>>>>>> a3a1ba68
 
         // @@TODO: we might want to include revisions in the future with some options.
         const result = await Publication.find({
             owner: user.id,
-<<<<<<< HEAD
             ...(typeof pinned !== "undefined" && {
                 $or: [...(!isPinned ? [{ 'pinned': { $exists: false } }] : []), { 'pinned': isPinned }],
             }),
             current: true
-=======
-            name,
->>>>>>> a3a1ba68
         })
             .limit(50)
             .exec();
