--- conflicted
+++ resolved
@@ -164,11 +164,7 @@
             return res.status(201).json({
                 status: "ok",
                 message: 'Successfully submitted new publication.',
-<<<<<<< HEAD
-                publication: await Publication.project(publication),
-=======
                 publication: Publication.projectWith(publication, req.requester),
->>>>>>> b2da0f78
             });
         } catch (e) {
             Logger.error(e);
