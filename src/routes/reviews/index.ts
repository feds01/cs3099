--- conflicted
+++ resolved
@@ -1,17 +1,9 @@
 import * as errors from '../../common/errors';
-<<<<<<< HEAD
-import Logger from '../../common/logger';
-import * as file from '../../lib/file';
-import { verifyReviewPermission } from '../../lib/permissions';
-import registerRoute from '../../lib/requests';
-import * as zip from '../../lib/zip';
-=======
 import * as file from '../../lib/file';
 import * as zip from '../../lib/zip';
 import Logger from '../../common/logger';
 import { verifyReviewPermission } from '../../lib/permissions';
 import registerRoute from '../../lib/requests';
->>>>>>> 6bf6a0be
 import Comment from '../../models/Comment';
 import { IPublication, IPublicationDocument } from '../../models/Publication';
 import Review, { IReviewStatus } from '../../models/Review';
@@ -19,10 +11,6 @@
 import { ResponseErrorSummary } from '../../transformers/error';
 import { ICommentCreationSchema } from '../../validators/comments';
 import { ObjectIdSchema } from '../../validators/requests';
-<<<<<<< HEAD
-=======
-
->>>>>>> 6bf6a0be
 import express from 'express';
 import mongoose from 'mongoose';
 import { z } from 'zod';
