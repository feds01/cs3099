--- conflicted
+++ resolved
@@ -15,12 +15,6 @@
 import { ResponseErrorSummary } from '../../transformers/error';
 import { ICommentCreationSchema } from '../../validators/comments';
 import { ObjectIdSchema } from '../../validators/requests';
-<<<<<<< HEAD
-import express from 'express';
-import mongoose from 'mongoose';
-import { z } from 'zod';
-=======
->>>>>>> 7f394cf3
 
 const router = express.Router();
 
