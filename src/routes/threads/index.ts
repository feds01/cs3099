import express from 'express';
import { Schema } from 'mongoose';
import { z } from 'zod';

import * as errors from '../../common/errors';
import { verifyCommentThreadPermission } from '../../lib/permissions';
import registerRoute from '../../lib/requests';
import Comment from '../../models/Comment';
import { IUserRole } from '../../models/User';
import { ObjectIdSchema } from '../../validators/requests';

<<<<<<< HEAD
import express from 'express';
import { z } from 'zod';

=======
>>>>>>> 7f394cf3
const router = express.Router();

/**
 * @version v1.0.0
 * @method GET
 * @url /api/thread/:id
 * @example
 * https://cs3099user06.host.cs.st-andrews.ac.uk/api/thread/:id
 *
 * @description get all comments in the thread with a given id
 *
 */
registerRoute(router, '/:id', {
    method: 'get',
    params: z.object({ id: ObjectIdSchema }),
    query: z.object({}),
    permissionVerification: verifyCommentThreadPermission,
    permission: { level: IUserRole.Default },
    handler: async (req) => {
        const comments = Comment.find({ thread: req.params.id });

        if (!comments) {
            return {
                status: 'error',
                code: 404,
                message: errors.RESOURCE_NOT_FOUND,
            };
        }

        return {
            status: 'ok',
            code: 200,
            data: {
                comments,
            },
        };
    },
});

/**
 * @version v1.0.0
 * @method DELETE
 * @url /api/thread/:id
 * @example
 * https://cs3099user06.host.cs.st-andrews.ac.uk/api/thread/:id
 *
 * @description Delete all of the comments in the given thread
 *
 */
registerRoute(router, '/:id', {
    method: 'delete',
    params: z.object({ id: ObjectIdSchema }),
    query: z.object({}),
    permissionVerification: verifyCommentThreadPermission,
    permission: { level: IUserRole.Moderator },
    handler: async (req) => {
        const thread = await Comment.deleteMany({ thread: req.params.id }).exec();

        if (!thread) {
            return {
                status: 'error',
                code: 404,
                message: errors.RESOURCE_NOT_FOUND,
            };
        }

        return {
            status: 'ok',
            code: 204,
        };
    },
});

export default router;<|MERGE_RESOLUTION|>--- conflicted
+++ resolved
@@ -1,5 +1,4 @@
 import express from 'express';
-import { Schema } from 'mongoose';
 import { z } from 'zod';
 
 import * as errors from '../../common/errors';
@@ -9,12 +8,6 @@
 import { IUserRole } from '../../models/User';
 import { ObjectIdSchema } from '../../validators/requests';
 
-<<<<<<< HEAD
-import express from 'express';
-import { z } from 'zod';
-
-=======
->>>>>>> 7f394cf3
 const router = express.Router();
 
 /**
