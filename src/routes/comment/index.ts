import express from 'express';
import { z } from 'zod';

import * as error from '../../common/errors';
import { verifyCommentPermission } from '../../lib/permissions';
import registerRoute from '../../lib/requests';
import Comment from '../../models/Comment';
import { IUserDocument, IUserRole } from '../../models/User';
import { ObjectIdSchema } from '../../validators/requests';
<<<<<<< HEAD
import express from 'express';
import { z } from 'zod';
=======
>>>>>>> 7f394cf3

const router = express.Router();

/**
 * @version v1.0.0
 * @method GET
 * @url /api/comment/:id
 * @example
 * https://cs3099user06.host.cs.st-andrews.ac.uk/api/comment/89183192381293
 *
 * @description This endpoint is used to get the comment with the specified id.
 */
registerRoute(router, '/:id', {
    method: 'get',
    query: z.object({}),
    params: z.object({ id: ObjectIdSchema }),
    permissionVerification: verifyCommentPermission,
    permission: { level: IUserRole.Default },
    handler: async (req) => {
        const comment = await Comment.findById(req.params.id)
            .populate<{ owner: IUserDocument }>('owner')
            .exec();

        if (!comment) {
            return {
                status: 'error',
                code: 404,
                message: error.RESOURCE_NOT_FOUND,
            };
        }

        return {
            status: 'ok',
            code: 200,
            data: {
                comment: Comment.project(comment),
            },
        };
    },
});

/**
 * @version v1.0.0
 * @method PATCH
 * @url /api/comment/:id
 * @example
 * https://cs3099user06.host.cs.st-andrews.ac.uk/api/comment/89183192381293
 *
 * >>> response:
 * {
 *  "status": "ok",
 *  "comment": {
 *      "name": "william"
 *      ...
 *  }
 * }
 *
 * @description Method to patch the contents of a comment. Once a comment is updated once, the
 * "edited" flag is set to true on the comment so that the UI can reflect that that the comment
 * has been modified from it's original state.
 *
 * @error {UNAUTHORIZED} if the user doesn't have permissions to edit the comment.
 *
 * @return sends the newly patched comment back
 */
registerRoute(router, '/:id', {
    method: 'patch',
    query: z.object({}),
    body: z.object({ contents: z.string().min(1) }),
    params: z.object({ id: ObjectIdSchema }),
    permissionVerification: verifyCommentPermission,
    permission: { level: IUserRole.Default },
    handler: async (req) => {
        // Patch the comment here and set the state of the comment as 'edited'
        const updatedComment = await Comment.findByIdAndUpdate(
            req.params.id,
            { contents: req.body.contents, edited: true },
            { new: true },
        )
            .populate<{ owner: IUserDocument }>('owner')
            .exec();

        if (!updatedComment) {
            return {
                status: 'error',
                code: 404,
                message: error.RESOURCE_NOT_FOUND,
            };
        }

        return {
            status: 'ok',
            code: 200,
            data: {
                comment: Comment.project(updatedComment),
            },
        };
    },
});

/**
 * @version v1.0.0
 * @method DELETE
 * @url /api/comment/:id
 * @example
 * https://cs3099user06.host.cs.st-andrews.ac.uk/api/comment/89183192381293
 *
 * @description This endpoint is used to delete a comment with the specified id. The endpoint
 * verifies that you must be an administrator to delete comments or the owner of the comment.
 *
 * @error {UNAUTHORIZED} if the user doesn't have permissions to delete the comment.
 */
registerRoute(router, '/:id', {
    method: 'delete',
    query: z.object({}),
    params: z.object({ id: ObjectIdSchema }),
    permissionVerification: verifyCommentPermission,
    permission: { level: IUserRole.Administrator },
    handler: async (req) => {
        const comment = await Comment.findByIdAndDelete(req.params.id).exec();

        if (!comment) {
            return {
                status: 'error',
                code: 404,
                message: error.RESOURCE_NOT_FOUND,
            };
        }

        return {
            status: 'ok',
            code: 200,
        };
    },
});

export default router;<|MERGE_RESOLUTION|>--- conflicted
+++ resolved
@@ -7,11 +7,6 @@
 import Comment from '../../models/Comment';
 import { IUserDocument, IUserRole } from '../../models/User';
 import { ObjectIdSchema } from '../../validators/requests';
-<<<<<<< HEAD
-import express from 'express';
-import { z } from 'zod';
-=======
->>>>>>> 7f394cf3
 
 const router = express.Router();
 
