--- conflicted
+++ resolved
@@ -1,11 +1,7 @@
 import { config } from '../server';
-<<<<<<< HEAD
 import Follower from './Follower';
 import Publication from './Publication';
 import softDeleteMiddleware from './middlewares/softDelete';
-=======
-
->>>>>>> 6bf6a0be
 import { strict } from 'assert';
 import mongoose, { Document, Model, Schema } from 'mongoose';
 
@@ -34,14 +30,9 @@
     password: string;
     /** User first name */
     firstName: string;
-<<<<<<< HEAD
     /** User last name */
-    lastName: string;
-    /** User profile picture url */
-=======
     lastName?: string;
     /** A String determining the location of where the uploaded avatar is. */
->>>>>>> 6bf6a0be
     profilePictureUrl?: string;
     /** User permission level */
     role: IUserRole;
