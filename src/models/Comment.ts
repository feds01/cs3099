import mongoose, { Document, Model, Schema } from 'mongoose';
import { ExportSgComment, SgComment } from '../validators/sg';
import User, { IUser } from './User';

export interface IComment {
    publication: mongoose.ObjectId;
    owner: mongoose.ObjectId;
    contents: string;
    review: mongoose.ObjectId;
    filename?: string;
    anchor?: {
        start: number;
        end: number;
    };
    replying?: mongoose.ObjectId;
    thread?: mongoose.ObjectId;
    edited: boolean;
    createdAt: Date;
    updatedAt: Date;
}

type PopulatedComment = (IComment & {
    _id: string;
}) & {
    owner: IUser;
};

interface ICommentDocument extends IComment, Document { }

interface ICommentModel extends Model<ICommentDocument> {
    project: (user: IComment) => Partial<IComment>;
    projectAsSg: (id: number, user: PopulatedComment) => SgComment;
}

const CommentSchema = new Schema<IComment, ICommentModel, IComment>(
    {
        publication: { type: mongoose.Schema.Types.ObjectId, ref: 'publication', required: true },
        owner: { type: mongoose.Schema.Types.ObjectId, ref: 'user', required: true },
        contents: { type: String, required: true },
        thread: { type: mongoose.Schema.Types.ObjectId, required: false },
        replying: { type: mongoose.Schema.Types.ObjectId, ref: 'comment', required: false },
        edited: { type: Boolean, default: false },
        anchor: {
            start: { type: Number },
            end: { type: Number },
        },
        filename: { type: String },
        review: { type: mongoose.Schema.Types.ObjectId, ref: 'review' },
    },
    { timestamps: true },
);

/**
 * Function to project a user comment so that it can be returned as a
 * response in the API.
 *
 * @param comment The comment Document that is to be projected.
 * @returns A partial comment object with selected fields that are to be projected.
 */
CommentSchema.statics.project = (comment: PopulatedComment) => {
<<<<<<< HEAD
    const { publication, owner, contents, filename, edited, thread, replying, anchor, review } = comment;
=======
    const { publication, owner, contents, filename, edited, thread, replying, anchor, review } =
        comment;
>>>>>>> 72bb215a

    return {
        id: comment._id,
        publication,
        author: User.project(owner), // @@Cleanup: change this to being owner??
        contents,
        ...(typeof filename !== 'undefined' && { filename }),
        ...(typeof thread !== 'undefined' && { thread }),
        ...(typeof replying !== 'undefined' && { replying }),
        edited,
        anchor,
        review,
        createdAt: comment.createdAt.getTime(),
        updatedAt: comment.updatedAt.getTime(),
    };
};

/**
 * Function that projects a user document into the Supergroup format so that it can
 * be returned in responses within Supergroup endpoints.
 *
 * @param user The user Document that is to be projected.
 * @returns A partial user object with selected fields that are to be projected.
 */
CommentSchema.statics.projectAsSg = (
    id: number,
    comment: PopulatedComment,
    replying?: number,
): ExportSgComment => {
    const { filename, anchor, contents } = comment;

    return {
        id,
        replying,
        ...(typeof filename !== 'undefined' && { filename }),
        anchor,
        contents,
        author: User.getExternalId(comment.owner),
        postedAt: comment.updatedAt.getTime(),
    };
};

export default mongoose.model<IComment, ICommentModel>('comment', CommentSchema);<|MERGE_RESOLUTION|>--- conflicted
+++ resolved
@@ -58,12 +58,8 @@
  * @returns A partial comment object with selected fields that are to be projected.
  */
 CommentSchema.statics.project = (comment: PopulatedComment) => {
-<<<<<<< HEAD
-    const { publication, owner, contents, filename, edited, thread, replying, anchor, review } = comment;
-=======
     const { publication, owner, contents, filename, edited, thread, replying, anchor, review } =
         comment;
->>>>>>> 72bb215a
 
     return {
         id: comment._id,
