--- conflicted
+++ resolved
@@ -1,10 +1,6 @@
 import assert from 'assert';
 import mongoose, { Document, Model, Schema } from 'mongoose';
-<<<<<<< HEAD
-import User from './User';
-=======
 import User, { IUserDocument } from './User';
->>>>>>> f2c849be
 
 export interface IPublication {
     revision: string;
@@ -22,12 +18,8 @@
 export interface IPublicationDocument extends IPublication, Document {}
 
 interface IPublicationModel extends Model<IPublicationDocument> {
-<<<<<<< HEAD
-    project: (user: IPublication) => Promise<Partial<IPublication>>;
-=======
     project: (publication: IPublication) => Promise<Partial<IPublication>>;
     projectWith: (publication: IPublication, user: IUserDocument) => Promise<Partial<IPublication>>;
->>>>>>> f2c849be
 }
 
 const PublicationSchema = new Schema<IPublication, IPublicationModel, IPublication>(
@@ -63,8 +55,6 @@
     };
 };
 
-<<<<<<< HEAD
-=======
 PublicationSchema.statics.projectWith = (
     publication: IPublicationDocument,
     owner: IUserDocument,
@@ -85,5 +75,4 @@
     };
 };
 
->>>>>>> f2c849be
 export default mongoose.model<IPublication, IPublicationModel>('publication', PublicationSchema);