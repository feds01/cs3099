<<<<<<< HEAD
import { ExportSgPublication } from '../validators/sg';
import Review from './Review';
import User, { IUserDocument } from './User';
import softDeleteMiddleware from './middlewares/softDelete';
import assert from 'assert';
import mongoose, { Document, Model, Schema } from 'mongoose';

/** The publication document represents a publication object */
export interface IPublication {
    /** Revision string of the publication */
    revision?: string;
    /** Owner ID of the publication */
=======
import assert from 'assert';
import mongoose, { Document, Model, Schema } from 'mongoose';

import { ExportSgPublication } from '../validators/sg';
import User, { IUserDocument } from './User';

export interface IPublication {
    revision: string;
>>>>>>> 7f394cf3
    owner: mongoose.Types.ObjectId;
    /** Publication title */
    title: string;
    /** User unique publication name */
    name: string;
    /** Introduction of the publication */
    introduction?: string;
    /** If the publication is still in draft mode */
    draft: boolean;
    /** If the current revision of the publication is the most current revision */
    current: boolean;
    /** If the publication is pinned on the user's profile page */
    pinned: boolean;
    /** An array of collaborators that are set on the publication */
    collaborators: mongoose.Types.ObjectId[];
    /** When the initial document was created */
    createdAt: Date;
    /** When the document was last updated */
    updatedAt: Date;
    /** If the document is 'deleted' */
    isDeleted: boolean;
}

export interface IPublicationDocument extends IPublication, Document {}

interface IPublicationModel extends Model<IPublicationDocument> {
    project: (publication: IPublication, attachment?: boolean) => Promise<Partial<IPublication>>;
    projectWith: (publication: IPublication, user: IUserDocument) => Promise<Partial<IPublication>>;
    projectAsSg: (publication: IPublicationDocument) => Promise<ExportSgPublication>;
}

const PublicationSchema = new Schema<IPublication, IPublicationModel, IPublication>(
    {
        revision: { type: String, required: true },
        name: { type: String, required: true },
        title: { type: String, required: true },
        introduction: { type: String },
        owner: { type: mongoose.Schema.Types.ObjectId, ref: 'user', required: true },
        draft: { type: Boolean, required: true },
        current: { type: Boolean, required: true },
        pinned: { type: Boolean, default: false },
        collaborators: [{ type: mongoose.Schema.Types.ObjectId, ref: 'user' }],
        isDeleted: { type: Boolean, default: false },
    },
    { timestamps: true },
);

// Register soft-deletion middleware
PublicationSchema.plugin(softDeleteMiddleware);

/**
 * This function is a hook to remove any reviews that are on a publication
 * if the publication is marked for deletion.
 */
PublicationSchema.post('remove', async (item: IPublicationDocument, next) => {
    await Review.deleteMany({ publication: item.id });

    next();
});

PublicationSchema.statics.project = async (
    publication: IPublicationDocument,
    attachment?: boolean,
) => {
    const { name, title, introduction, draft, owner: ownerId, collaborators } = publication;

    // If the comment is deleted, we need to do some special projection.

    // Resolve the owner name...
    const owner = await User.findById(ownerId).exec();
    assert(owner !== null, 'Owner ID is null');

    return {
        id: publication.id as string,
        name,
        title,
        introduction,
        owner: User.project(owner),
        pinned: publication.pinned,
        draft,
        collaborators, // TODO: project collaborators too...
        createdAt: publication.createdAt.getTime(),
        updatedAt: publication.updatedAt.getTime(),

        // add the revision to the structure
        revision: publication.revision,

        // this is a flag that denotes whether or not we know that this publication has an attached
        // zip archive on disk.
        attachment,
    };
};

PublicationSchema.statics.projectWith = (
    publication: IPublicationDocument,
    owner: IUserDocument,
) => {
    const { name, title, introduction, draft, owner: ownerId, collaborators } = publication;

    assert(owner.id === ownerId._id.toString(), 'Owner ids mismatch');

    return {
        id: publication.id as string,
        name,
        title,
        introduction,
        owner: User.project(owner),
        draft,

        createdAt: publication.createdAt.getTime(),
        updatedAt: publication.updatedAt.getTime(),

        // add the revision to the structure
        revision: publication.revision,

        // TODO: project collaborators too...
        collaborators,
    };
};

PublicationSchema.statics.projectAsSg = async (
    publication: IPublicationDocument,
): Promise<ExportSgPublication> => {
    const { name, title, introduction, revision, collaborators } = publication;

    // Get the owner and verify that it cannot be null.
    const owner = await User.findById(publication.owner).exec();
    assert(owner !== null);

    const ownerId = User.getExternalId(owner);

    // Project all collaborators into the appropriate id format
    const collaboratorIds = await Promise.all(
        collaborators.map(async (id) => {
            const collaborator = await User.findById(id).exec();
            assert(collaborator !== null);

            return User.getExternalId(collaborator);
        }),
    );

    return {
        name,
        title,
        owner: ownerId,
        introduction: introduction || '',
        revision,
        collaborators: collaboratorIds,
    };
};

export default mongoose.model<IPublication, IPublicationModel>('publication', PublicationSchema);<|MERGE_RESOLUTION|>--- conflicted
+++ resolved
@@ -1,4 +1,3 @@
-<<<<<<< HEAD
 import { ExportSgPublication } from '../validators/sg';
 import Review from './Review';
 import User, { IUserDocument } from './User';
@@ -11,16 +10,6 @@
     /** Revision string of the publication */
     revision?: string;
     /** Owner ID of the publication */
-=======
-import assert from 'assert';
-import mongoose, { Document, Model, Schema } from 'mongoose';
-
-import { ExportSgPublication } from '../validators/sg';
-import User, { IUserDocument } from './User';
-
-export interface IPublication {
-    revision: string;
->>>>>>> 7f394cf3
     owner: mongoose.Types.ObjectId;
     /** Publication title */
     title: string;
