/**
 * src/auth.ts
 *
 * Module description:
 * This module holds all the authentication tools that the API uses. The module
 * has methods to generate and refresh JWT tokens and the two methods for authenticating
 * User Accounts API requests and Documents API requests.
 *
 */
<<<<<<< HEAD
import Logger from '../common/logger';
import { config } from '../server';
import { IAuthHeaderSchema } from '../validators/auth';
=======
>>>>>>> 7f394cf3
import assert from 'assert';
import express from 'express';
import jwt, { JwtPayload, TokenExpiredError } from 'jsonwebtoken';
import { ZodError } from 'zod';

import Logger from '../common/logger';
import { config } from '../server';
import { IAuthHeaderSchema } from '../validators/auth';

export interface TokenPayload {
    token: string;
    refreshToken: string;
}

export interface TokenData {
    id: string;
    username: string;
    email: string;
}

export class JwtError extends Error {
    constructor(readonly type: 'expired' | 'unknown', readonly inner: Error) {
        super();
    }
}

/**
 * Function that is used to verify the validity of a token.
 *
 * @param token - The token to verify
 * @returns The token payload if the token is valid, throws an error if the token is invalid.
 */
export async function verifyToken(token: string, secret: string): Promise<TokenData> {
    return await new Promise((resolve, reject) =>
        jwt.verify(token, secret, {}, (err, payload) => {
            if (err) {
                if (err.name === 'TokenExpiredError') {
                    return reject(new JwtError('expired', err));
                }
                return reject(new JwtError('unknown', err));
            }

            // If there was no error, it shouldn't be undefined.
            assert(typeof payload !== 'undefined' && typeof payload !== 'string');
            return resolve(payload.data);
        }),
    );
}

/**
 * This function will generate two JWT tokens from a user's username and UUID. This
 * information is packed into the token to be later used for authentication. The method
 * creates a 'token' and 'refresh-token' for usage. The token is signed using the secret
 * 'JWT_SECRET_KEY' whereas the 'refresh-token' is signed using the 'JWT_REFRESH_SECRET_KEY'
 * which differ in values.
 *
 * @param {Object} payload: string representing the user's email
 * @returns an object comprised of the token and refresh token.
 * */
export const createTokens = (payload: TokenData): TokenPayload => {
    const token = jwt.sign({ data: { ...payload } }, config.jwtSecret, {
        expiresIn: config.jwtExpiry,
    });

    // sign the refresh-token
    const refreshToken = jwt.sign({ data: { ...payload } }, config.jwtRefreshSecret, {
        expiresIn: config.jwtRefreshExpiry,
    });

    // return the tokens as a resolved promise
    return { token, refreshToken };
};

/**
 * This method is used to refresh the tokens on a authentication request. It will use
 * the 'x-refresh-token' in the request header to attempt to verify the request. If the
 * refresh token isn't stale (out of date) the method will use createTokens() function
 * to generate two new tokens and it will return them. The method also returns data on
 * the user so that can be associated with the 'req.token' in getToken().
 *
 * @param {String} refreshToken: JWT refresh token in string form used to authorise a refresh
 *        of the access tokens.
 * @returns {Object} The object contains the new token, new refresh token and the decoded user data
 * @error if the refreshToken is stale, the method will return an empty object.
 * */
export function refreshTokens(refreshToken: string): TokenPayload | string {
    try {
        const decodedToken = jwt.verify(refreshToken, config.jwtRefreshSecret) as JwtPayload;
        // generate new token values to replace old token's with refreshed ones.
        return createTokens(decodedToken.data);
    } catch (e: unknown) {
        if (e instanceof TokenExpiredError) {
            return e.message;
        }

        // This is unexpected...
        Logger.error(e);
        return 'Failed to refresh tokens';
    }
}

/**
 * A utility function to unpack the passed over authentication token. It will attempt
 * to decode the token which is meant to be located within the request header. It will try
 * to unpack the contents into an object under the namespace 'user_data'. So, the data from
 * the token is accessible by using 'req.token'.
 */
export function getTokensFromHeader(
    req: express.Request,
    res: express.Response,
): JwtPayload | string {
    const bearer = req.get('Authorization');
    const refreshToken = req.get('x-refresh-token');

    try {
        const token = IAuthHeaderSchema.parse(bearer);

        // Decode the sent over JWT key using our secret key stored in the process' runtime.
        // Then carry on, even if the data is incorrect for the given request, since this does
        // not interpret the validity of the request.
        return jwt.verify(token, config.jwtSecret) as JwtPayload;
    } catch (e: unknown) {
        if (e instanceof ZodError) {
            return 'Invalid JWT provided.';
        }

        if (typeof refreshToken !== 'string') {
            return "Couldn't refresh stale token as no refresh token is provided.";
        }

        const newTokens = refreshTokens(refreshToken);

        // Exit early if refreshing tokens failed...
        if (typeof newTokens === 'string') {
            return newTokens;
        }

        // if new tokens were provided, update the access and refresh tokens
        res.set('Access-Control-Expose-Headers', 'x-token, x-refresh-token');
        res.set('x-token', newTokens.token);
        res.set('x-refresh-token', newTokens.refreshToken);

        // pass on the metadata which was decoded from the JWT
        return jwt.verify(newTokens.token, config.jwtSecret) as JwtPayload;
    }
}<|MERGE_RESOLUTION|>--- conflicted
+++ resolved
@@ -7,12 +7,6 @@
  * User Accounts API requests and Documents API requests.
  *
  */
-<<<<<<< HEAD
-import Logger from '../common/logger';
-import { config } from '../server';
-import { IAuthHeaderSchema } from '../validators/auth';
-=======
->>>>>>> 7f394cf3
 import assert from 'assert';
 import express from 'express';
 import jwt, { JwtPayload, TokenExpiredError } from 'jsonwebtoken';
