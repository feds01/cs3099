--- conflicted
+++ resolved
@@ -1,9 +1,6 @@
 import express from 'express';
 
-<<<<<<< HEAD
-=======
 import { ResponseErrorSummary } from '../transformers/error';
->>>>>>> 7f394cf3
 
 export type ApiResponse<T> =
     | {
