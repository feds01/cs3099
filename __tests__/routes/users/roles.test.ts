--- conflicted
+++ resolved
@@ -22,43 +22,6 @@
     beforeAll(async () => {
         const registerResponse = await request.post('/auth/register').send(UserObject);
         expect(registerResponse.status).toBe(201);
-<<<<<<< HEAD
-    });
-
-    it('should fail to update other users profile details', async () => {
-        const userDto = createMockedUser({ username: 'a-user' });
-
-        const registerOther = await request.post('/auth/register').send(userDto);
-        expect(registerOther.status).toBe(201);
-
-        const loginOther = await request.post('/auth/login').send({
-            username: userDto.username,
-            password: userDto.password,
-        });
-        expect(loginOther.status).toBe(200);
-
-        request.auth(loginOther.body.token, { type: 'bearer' });
-        request.set({ 'x-refresh-token': loginOther.body.refreshToken });
-
-        const mockedUser = createMockedUser();
-        const requestDto = {
-            email: mockedUser.email,
-            username: mockedUser.username,
-            name: mockedUser.name,
-            about: mockedUser.about,
-        };
-
-        const response = await request.patch('/user/test').send(requestDto);
-        expect(response.status).toBe(401);
-
-        const deleteMockUser = await request.delete(`/user/${userDto.username}`);
-        expect(deleteMockUser.status).toBe(200);
-    });
-
-    it('should fail to update other users profile avatar', async () => {
-        const userDto = createMockedUser({ username: 'a-user' });
-=======
->>>>>>> 23db55c1
 
         const registerOther = await request.post('/auth/register').send(userDto);
         expect(registerOther.status).toBe(201);
