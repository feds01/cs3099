--- conflicted
+++ resolved
@@ -1,26 +1,9 @@
-<<<<<<< HEAD
-<<<<<<< HEAD
 import app from '../../../src/app';
 import * as errors from '../../../src/common/errors';
 import Follower from '../../../src/models/Follower';
 import User, { IUserDocument } from '../../../src/models/User';
 import { agent as supertest, Response } from 'supertest';
-=======
-=======
-import { Response, agent as supertest } from 'supertest';
 
->>>>>>> 7f394cf3
-import * as errors from '../../../src/common/errors';
-import app from '../../../src/app';
-import Follower from '../../../src/models/Follower';
-import User, { IUserDocument } from '../../../src/models/User';
-
-<<<<<<< HEAD
-import { Response, agent as supertest } from 'supertest';
->>>>>>> origin/main
-
-=======
->>>>>>> 7f394cf3
 const request = supertest(app);
 
 describe('Follower endpoints testing ', () => {
@@ -82,7 +65,7 @@
             .post(`/user/followee/follow`)
             .auth(follower1Res.body.token, { type: 'bearer' });
         expect(followResponse.status).toBe(401);
-        expect(followResponse.body.message).toBe(errors.ALREADY_FOLLOWED);
+        expect(followResponse.body.message).toBe(errors.BAD_REQUEST);
 
         const followDoc = await Follower.count({
             follower: follower1!.id,
