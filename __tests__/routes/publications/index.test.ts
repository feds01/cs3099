--- conflicted
+++ resolved
@@ -1,26 +1,10 @@
-<<<<<<< HEAD
-<<<<<<< HEAD
 import app from '../../../src/app';
-=======
->>>>>>> origin/main
-=======
 import { Response, agent as supertest } from 'supertest';
 
->>>>>>> 7f394cf3
 import * as errors from '../../../src/common/errors';
-import app from '../../../src/app';
 import Publication from '../../../src/models/Publication';
 import User, { IUserDocument } from '../../../src/models/User';
-<<<<<<< HEAD
-import { agent as supertest, Response } from 'supertest';
-=======
 
-<<<<<<< HEAD
-import { Response, agent as supertest } from 'supertest';
->>>>>>> origin/main
-
-=======
->>>>>>> 7f394cf3
 const request = supertest(app);
 
 describe('Publications endpoints testing', () => {
@@ -117,8 +101,7 @@
                 collaborators: ['collabo1', 'collabo2'],
             });
         expect(response.status).toBe(400);
-        expect(response.body.message).toBe(errors.PUBLICATION_FAILED);
-        expect(response.body.extra).toBe(errors.PUBLICATION_EXISTS);
+        expect(response.body.message).toBe(errors.BAD_REQUEST);
 
         const publicationNum = await Publication.count({ name: 'test-name', revision: 'v1' });
         expect(publicationNum).toBe(1);
