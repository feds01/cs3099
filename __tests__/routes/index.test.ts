<<<<<<< HEAD
import app from '../../src/app';
import request from 'supertest';

=======
>>>>>>> 7f394cf3
import request from 'supertest';

import app from '../../src/app';

describe('Server Litmus test', () => {
    it('check that /version returns a status code of 200.', async () => {
        const response = await request(app).get('/version');

        expect(response.status).toBe(200);
        expect(response.body.status).toBe('ok');
    });
});<|MERGE_RESOLUTION|>--- conflicted
+++ resolved
@@ -1,12 +1,5 @@
-<<<<<<< HEAD
 import app from '../../src/app';
 import request from 'supertest';
-
-=======
->>>>>>> 7f394cf3
-import request from 'supertest';
-
-import app from '../../src/app';
 
 describe('Server Litmus test', () => {
     it('check that /version returns a status code of 200.', async () => {
