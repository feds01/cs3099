openapi: 3.0.0
servers:
    - description: Local development
      url: https://localhost:5000
info:
    description: This is a REST API for interfacing with Iamus. This API provides endpoints for interacting with user information, submissions, and reviews.
    version: '1.0.0'
    title: Iamus API
    license:
        name: MIT
        url: https://spdx.org/licenses/MIT.html
tags:
    - name: external
      description: Methods that can be used by external services within the Super group to communicate with our API
    - name: auth
      description: Authentication related endpoints for external services.
    - name: users
      description: Endpoints relating to user information.
    - name: followers
      description: Endpoints relating to managing followers.
    - name: reviews
      description: Endpoints relating to submission reviews.
    - name: publications
      description: Endpoints relating to publications.
    - name: bookmarks
      description: Endpoints relating to bookmarks.
    - name: resources
      description: Endpoints related to managing uploaded resources.
paths:
    /sg/sso/login:
        post:
            summary: External login endpoint
            description: Endpoint for external services to authenticate with this service.
            tags:
                - external
            parameters:
                - in: query
                  required: true
                  name: from
                  schema:
                      type: string
                      description: Callback URL of where to respond
                - in: query
                  required: true
                  name: state
                  schema:
                      type: string
                      description: Session state
            requestBody:
                required: true
                description: Login endpoint for external services
                content:
                    application/json:
                        schema:
                            $ref: '#/components/schemas/UserLogin'
            responses:
                '200':
                    $ref: '#/components/responses/UserAuthResponse'
                '400':
                    $ref: '#/components/responses/BadRequest'
                '401':
                    $ref: '#/components/responses/Unauthorized'
                '500':
                    $ref: '#/components/responses/InternalServerError'
    /sg/sso/verify:
        post:
            summary: Refresh user session
            description: Endpoint to refresh a JWT token
            tags:
                - external
            parameters:
                - in: query
                  required: true
                  name: token
                  schema:
                      type: string
                      description: JWT to check
            responses:
                '200':
                    $ref: '#/components/responses/TokenVerificationResponse'
                '400':
                    $ref: '#/components/responses/BadRequest'
                '401':
                    $ref: '#/components/responses/Unauthorized'
                '500':
                    $ref: '#/components/responses/InternalServerError'

    /sg/sso/callback:
        post:
            summary: Successful external login endpoint.
            description: This endpoint is used to notify the journal that the external login was successful and we should proceed with authenticating the external user. This might mean that there is an internal process of registering the user on the platform.
            tags:
                - external
            parameters:
                - in: query
                  required: true
                  name: from
                  schema:
                      type: string
                      description: Callback URL of where to respond
                - in: query
                  required: true
                  name: state
                  schema:
                      type: string
                      description: Session state
            responses:
                '204':
                    description: No Content
                '500':
                    $ref: '#/components/responses/InternalServerError'
    /sg/resources/export/{id}:
        get:
            summary: Endpoint to download an archive representing the publication sources.
            tags:
                - external
            security:
                - BearerAuth: []
            parameters:
                - in: path
                  name: id
                  schema:
                      type: string
                  required: true
                  description: The identifier of the publication.
            responses:
                '200':
                    $ref: '#/components/responses/PublicationExportResponse'
                '400':
                    $ref: '#/components/responses/BadRequest'
                '401':
                    $ref: '#/components/responses/Unauthorized'
                '500':
                    $ref: '#/components/responses/InternalServerError'

    /sg/resources/export/{id}/metadata:
        get:
            summary: Endpoint to download the publication metadata
            tags:
                - external
            security:
                - BearerAuth: []
            parameters:
                - in: path
                  name: id
                  schema:
                      type: string
                  required: true
                  description: The identifier of the publication.
            responses:
                '200':
                    $ref: '#/components/responses/PublicationMetadataResponse'
                '400':
                    $ref: '#/components/responses/BadRequest'
                '401':
                    $ref: '#/components/responses/Unauthorized'
                '500':
                    $ref: '#/components/responses/InternalServerError'
    /auth/email_validation:
        post:
            summary: Pre-registration email validation
            description: Check if an email is valid to use when registering
            tags:
                - external
            requestBody:
                required: true
                description: Provide a email to be checked
                content:
                    application/json:
                        schema:
                            $ref: '#/components/schemas/EmailValidation'
            responses:
                '204':
                    description: No Content
                '422':
                    $ref: '#/components/responses/UnprocessableEntity'
                '500':
                    $ref: '#/components/responses/InternalServerError'
    /auth/username_validation:
        post:
            summary: Pre-registration username validation
            description: Check if an email is valid to use when registering
            tags:
                - auth
            requestBody:
                required: true
                description: Provide a username to be checked
                content:
                    application/json:
                        schema:
                            $ref: '#/components/schemas/UsernameValidation'
            responses:
                '204':
                    description: No Content
                '422':
                    $ref: '#/components/responses/UnprocessableEntity'
                '500':
                    $ref: '#/components/responses/InternalServerError'
    /auth/token:
        post:
            summary: Refresh user session
            description: Endpoint to refresh a JWT token
            tags:
                - auth
            requestBody:
                required: true
                description: Provide a valid refresh token to get a new token.
                content:
                    application/json:
                        schema:
                            $ref: '#/components/schemas/TokenRequest'
            responses:
                '200':
                    $ref: '#/components/responses/TokenResponse'
                '400':
                    $ref: '#/components/responses/BadRequest'
                '401':
                    $ref: '#/components/responses/Unauthorized'
                '500':
                    $ref: '#/components/responses/InternalServerError'
    /auth/sso:
        post:
            summary: Begin the SSO process.
            description: Make a request to the server with the selected external service in order to login with their external identity provider.
            tags:
                - auth
            parameters:
                 - in: query
                   required: true
<<<<<<< HEAD
                   name: from
                   schema:
                      type: string
                      description: Callback URL of where to respond
=======
                   name: to
                   schema:
                      type: string
                      description: Callback URL of where to send user.
>>>>>>> 7c72fefa
                      example: "http://localhost:8000"
                 - in: query
                   required: false
                   name: path
                   schema:
                      type: string
                      description: Resource path where to send the user back to.
                      example: /jdoe1/publication
            responses:
                '304':
                    description: Service redirects the client to the external journal provider login page.
                '400':
                    $ref: '#/components/responses/BadRequest'
                '401':
                    $ref: '#/components/responses/Unauthorized'
                '500':
                    $ref: '#/components/responses/InternalServerError'
    /auth/login:
        post:
            summary: User Login
            description: User login endpoint, returning authentication tokens.
            tags:
                - auth
            requestBody:
                required: true
                description: Provide either a username or user email to login with, and a password. Providing both will result in the request trying to use both parameters.
                content:
                    application/json:
                        schema:
                            $ref: '#/components/schemas/UserLogin'
            responses:
                '200':
                    $ref: '#/components/responses/UserAuthResponse'
                '400':
                    $ref: '#/components/responses/BadRequest'
                '401':
                    $ref: '#/components/responses/Unauthorized'
                '500':
                    $ref: '#/components/responses/InternalServerError'
    /auth/register:
        post:
            summary: User registration
            description: User registration endpoint, returning authentication tokens.
            tags:
                - auth
            requestBody:
                required: true
                description: Provide user information to the endpoint that's used to create the server.
                content:
                    application/json:
                        schema:
                            $ref: '#/components/schemas/UserRegistration'
            responses:
                '201':
                    $ref: '#/components/responses/UserAuthResponse'
                '400':
                    $ref: '#/components/responses/BadRequest'
                '500':
                    $ref: '#/components/responses/InternalServerError'
    /user/{username}:
        delete:
            summary: Account deletion
            description: User account deletion endpoint, delete a user by the id.
            tags:
                - users
            security:
                - BearerAuth: []
            parameters:
                - in: path
                  name: username
                  schema:
                      type: string
                  required: true
                  description: Username.
            responses:
                '200':
                    description: User was successfully deleted.
                    content:
                        application/json:
                            schema:
                                type: object
                                properties:
                                    status:
                                        type: string
                                        example: "ok"
                                        enum: ["ok"]
                                    description:
                                        type: string
                                        example: 'User deleted'
                '401':
                    $ref: '#/components/responses/Unauthorized'
                '500':
                    $ref: '#/components/responses/InternalServerError'
        get:
            summary: Account information
            description: User account information endpoint, get user details by the id.
            tags:
                - users
            security:
                - BearerAuth: []
            parameters:
                - in: path
                  name: username
                  schema:
                      type: string
                  required: true
                  description: Username.
            responses:
                '200':
                    description: OK
                    content:
                        application/json:
                            schema:
                                type: object
                                required:
                                    - status
                                    - user
                                    - follows
                                properties:
                                    status:
                                        type: string
                                        example: "ok"
                                        enum: ["ok"]
                                    user:
                                        $ref: '#/components/schemas/User'
                                    follows:
                                        $ref: '#/components/schemas/FollowerCount'
                '404':
                    $ref: '#/components/responses/NotFound'
                '500':
                    $ref: '#/components/responses/InternalServerError'
        patch:
            summary: Update account information
            description: Update user information endpoint, update user details for a user specified by the user id.
            tags:
                - users
            security:
                - BearerAuth: []
            parameters:
                - in: path
                  name: username
                  schema:
                      type: string
                  required: true
                  description: Username.
            requestBody:
                required: true
                description: Provide patched user information to update user information fields. Any field can be omitted from the request
                content:
                    application/json:
                        schema:
                            $ref: '#/components/schemas/UserPatchRequest'
            responses:
                '200':
                    description: User information was updated successfully.
                    content:
                        application/json:
                            schema:
                                type: object
                                required:
                                    - status
                                    - user
                                properties:
                                    status:
                                        type: string
                                        example: "ok"
                                        enum: ["ok"]
                                    user:
                                        $ref: '#/components/schemas/User'
                '400':
                    $ref: '#/components/responses/BadRequest'
                '401':
                    $ref: '#/components/responses/Unauthorized'
                '404':
                    $ref: '#/components/responses/NotFound'
                '500':
                    $ref: '#/components/responses/InternalServerError'
    /user/{username}/role:
        get:
            summary: Get user role
            description: Endpoint for getting user role by id.
            tags:
                - users
            security:
                - BearerAuth: []
            parameters:
                - in: path
                  name: username
                  schema:
                      type: string
                  required: true
                  description: Username.
            responses:
                '200':
                    description: OK
                    content:
                        application/json:
                            schema:
                                type: object
                                required:
                                    - status
                                    - role
                                properties:
                                    status:
                                        type: string
                                        example: "ok"
                                        enum: ["ok"]
                                    role:
                                        type: string
                                        example: 'default'
                '400':
                    $ref: '#/components/responses/BadRequest'
                '401':
                    $ref: '#/components/responses/Unauthorized'
                '404':
                    $ref: '#/components/responses/NotFound'
                '500':
                    $ref: '#/components/responses/InternalServerError'
        patch:
            summary: Update user role
            description: Endpoint for updating user role by id.
            tags:
                - users
            security:
                - BearerAuth: []
            parameters:
                - in: path
                  name: username
                  schema:
                      type: string
                  required: true
                  description: Username.
            responses:
                '200':
                    description: User role was updated successfully.
                    content:
                        application/json:
                            schema:
                                type: object
                                required:
                                    - status
                                    - role
                                    - message
                                properties:
                                    status:
                                        type: string
                                        example: "ok"
                                        enum: ["ok"]
                                    message:
                                        type: string
                                        example: 'Successfully updated user role.'
                                    role:
                                        type: string
                                        example: 'default'
                '400':
                    $ref: '#/components/responses/BadRequest'
                '401':
                    $ref: '#/components/responses/Unauthorized'
                '404':
                    $ref: '#/components/responses/NotFound'
                '500':
                    $ref: '#/components/responses/InternalServerError'
    /user/{username}/follow:
        get:
            summary: Get the current user's follow status.
            description: Endpoint for checking if the current user is following another user specified by the given id.
            tags:
                - followers
            security:
                - BearerAuth: []
            parameters:
                - in: path
                  name: username
                  schema:
                      type: string
                  required: true
                  description: Username.
            responses:
                '200':
                    description: OK
                    content:
                        application/json:
                            schema:
                                type: object
                                required:
                                    - status
                                    - following
                                properties:
                                    status:
                                        type: string
                                        example: "ok"
                                        enum: ["ok"]
                                    following:
                                        type: boolean
                                        example: true
                '400':
                    $ref: '#/components/responses/BadRequest'
                '401':
                    $ref: '#/components/responses/Unauthorized'
                '404':
                    $ref: '#/components/responses/NotFound'
                '500':
                    $ref: '#/components/responses/InternalServerError'
        post:
            summary: Follow another user
            description: Endpoint for current user to follow another legit user.
            tags:
                - users
            security:
                - BearerAuth: []
            parameters:
                - in: path
                  name: username
                  schema:
                      type: string
                  required: true
                  description: Username.
            responses:
                '200':
                    description: Successfully followed another user.
                    content:
                        application/json:
                            schema:
                                type: object
                                required:
                                    - status
                                    - message
                                properties:
                                    status:
                                        type: string
                                        example: "ok"
                                        enum: ["ok"]
                                    message:
                                        type: string
                                        example: 'Successfully added new follows.'
                '400':
                    $ref: '#/components/responses/BadRequest'
                '401':
                    $ref: '#/components/responses/Unauthorized'
                '404':
                    $ref: '#/components/responses/NotFound'
                '500':
                    $ref: '#/components/responses/InternalServerError'
        delete:
            summary: Unfollowing another user.
            description: Endpoint for current user to unfollow another legit user.
            tags:
                - users
            security:
                - BearerAuth: []
            parameters:
                - in: path
                  name: username
                  schema:
                      type: string
                  required: true
                  description: Username.
            responses:
                '200':
                    description: Successfully unfollowed another user.
                    content:
                        application/json:
                            schema:
                                type: object
                                required:
                                    - status
                                    - message
                                properties:
                                    status:
                                        type: string
                                        example: "ok"
                                        enum: ["ok"]
                                    message:
                                        type: string
                                        example: 'User was unfollowed'
                '400':
                    $ref: '#/components/responses/BadRequest'
                '401':
                    $ref: '#/components/responses/Unauthorized'
                '404':
                    $ref: '#/components/responses/NotFound'
                '500':
                    $ref: '#/components/responses/InternalServerError'
    /user/{username}/followers:
        get:
            summary: Get a user's follower list.
            description: Endpoint for getting any user's follower list.
            tags:
                - followers
            security:
                - BearerAuth: []
            parameters:
                - in: path
                  name: username
                  schema:
                      type: string
                  required: true
                  description: Username.
            responses:
                '200':
                    description: OK
                    content:
                        application/json:
                            schema:
                                type: object
                                required:
                                    - data
                                    - status
                                properties:
                                    status:
                                        type: string
                                        example: "ok"
                                        enum: ["ok"]
                                    data:
                                        $ref: '#/components/schemas/FollowerListData'
                '400':
                    $ref: '#/components/responses/BadRequest'
                '401':
                    $ref: '#/components/responses/Unauthorized'
                '404':
                    $ref: '#/components/responses/NotFound'
                '500':
                    $ref: '#/components/responses/InternalServerError'
    /user/{username}/following:
        get:
            summary: Get a user's following list.
            description: Endpoint for fetching a user's follows list
            tags:
                - followers
            security:
                - BearerAuth: []
            parameters:
                - in: path
                  name: username
                  schema:
                      type: string
                  required: true
                  description: Username.
            responses:
                '200':
                    description: OK
                    content:
                        application/json:
                            schema:
                                type: object
                                required:
                                    - status
                                    - data
                                properties:
                                    status:
                                        type: string
                                        example: "ok"
                                        enum: ["ok"]
                                    data:
                                        $ref: '#/components/schemas/FollowingListData'
                '400':
                    $ref: '#/components/responses/BadRequest'
                '401':
                    $ref: '#/components/responses/Unauthorized'
                '404':
                    $ref: '#/components/responses/NotFound'
                '500':
                    $ref: '#/components/responses/InternalServerError'
    /publication:
        post:
            summary: Create a publication
            description: Create a new publication resource for a given user account.
            tags:
                - publications
            security:
                - BearerAuth: []
            requestBody:
                required: true
                description: Provide information about the upload
                content:
                    application/json:
                        schema:
                            $ref: '#/components/schemas/CreatePublicationRequest'
            responses:
                '201':
                    description: Returns information about the created publication.
                    content:
                        application/json:
                            schema:
                                $ref: '#/components/schemas/CreatePublicationResponse'
                '400':
                    $ref: '#/components/responses/BadRequest'
                '401':
                    $ref: '#/components/responses/Unauthorized'
                '500':
                    $ref: '#/components/responses/InternalServerError'
    /publication/{username}/{name}:
        delete:
            summary: Delete a publication
            description: Create a new publication resource for a given user account.
            tags:
                - publications
            security:
                - BearerAuth: []
            parameters:
                - in: path
                  name: username
                  schema:
                      type: string
                  required: true
                  description: Username.
                - in: path
                  name: name
                  schema:
                      type: string
                  required: true
                  description: The name of the publication for the current user.
            responses:
                '200':
                    $ref: '#/components/responses/DeletionResponse'
                '400':
                    $ref: '#/components/responses/BadRequest'
                '401':
                    $ref: '#/components/responses/Unauthorized'
                '404':
                    $ref: '#/components/responses/NotFound'
                '500':
                    $ref: '#/components/responses/InternalServerError'
        get:
            summary: Get a publication
            description: Get a publication resource for a given user account with the specified name. This will return the most recent publication revision.
            tags:
                - publications
            security:
                - BearerAuth: []
            parameters:
                - in: path
                  name: username
                  schema:
                      type: string
                  required: true
                  description: Username.
                - in: path
                  name: name
                  schema:
                      type: string
                  required: true
                  description: The name of the publication for the current user.
            responses:
                '200':
                    description: Returns the requested publication.
                    content:
                        application/json:
                            schema:
                                type: object
                                required:
                                    - status
                                    - publication
                                properties:
                                    status:
                                        type: string
                                        example: "ok"
                                        enum: ["ok"]
                                    publication:
                                        $ref: '#/components/schemas/Publication'

                '400':
                    $ref: '#/components/responses/BadRequest'
                '401':
                    $ref: '#/components/responses/Unauthorized'
                '404':
                    $ref: '#/components/responses/NotFound'
                '500':
                    $ref: '#/components/responses/InternalServerError'
    /publication/{username}:
        get:
            summary: Get a user's publications
            description: Get a list of publications that the user owns.
            tags:
                - publications
            security:
                - BearerAuth: []
            parameters:
                - in: path
                  name: username
                  schema:
                      type: string
                  required: true
                  description: Username.
                - in: query
                  required: false
                  name: pinned
                  schema:
                      type: string
                      example: 'false'
                      enum: ['true', 'false']
                      description: Filter by pinned used publications.
            responses:
                '200':
                    description: Returns the requested publications.
                    content:
                        application/json:
                            schema:
                                type: object
                                required:
                                    - status
                                    - data
                                properties:
                                    status:
                                        type: string
                                        example: "ok"
                                        enum: ["ok"]
                                    data:
                                        type: array
                                        items:
                                            $ref: '#/components/schemas/Publication'
                '400':
                    $ref: '#/components/responses/BadRequest'
                '401':
                    $ref: '#/components/responses/Unauthorized'
                '404':
                    $ref: '#/components/responses/NotFound'
                '500':
                    $ref: '#/components/responses/InternalServerError'
    /publication/{username}/{name}/revisions:
        get:
            summary: Get a list of revisions for a publication
            description: Get a paginated list of publication revisions.
            tags:
                - publications
            security:
                - BearerAuth: []
            parameters:
                - in: path
                  name: username
                  schema:
                      type: string
                  required: true
                  description: Username.
                - in: path
                  name: name
                  schema:
                      type: string
                  required: true
                  description: The name of the publication for the current user.
            responses:
                '200':
                    description: Returns the requested publications.
                    content:
                        application/json:
                            schema:
                                type: object
                                required:
                                    - status
                                    - data
                                properties:
                                    status:
                                        type: boolean
                                        example: true
                                    data:
                                        type: object
                                        required:
                                            - revisions
                                        properties:
                                            revisions:
                                                type: array
                                                items:
                                                    $ref: '#/components/schemas/Publication'
                '400':
                    $ref: '#/components/responses/BadRequest'
                '401':
                    $ref: '#/components/responses/Unauthorized'
                '404':
                    $ref: '#/components/responses/NotFound'
                '500':
                    $ref: '#/components/responses/InternalServerError'
    /publication/{username}/{name}/tree/{path}:
        get:
            summary: Get a file from a publication
            description: Get a publication resource file for a given user account with the specified name. This will return the most recent publication revision.
            tags:
                - publications
            security:
                - BearerAuth: []
            parameters:
                - in: path
                  name: username
                  schema:
                      type: string
                  required: true
                  description: Username.
                - in: path
                  name: name
                  schema:
                      type: string
                  required: true
                  description: The name of the publication for the current user.
                - in: path
                  name: path
                  schema:
                      type: string
                      example: 'src/server.ts'
                  required: true
            responses:
                '200':
                    $ref: '#/components/responses/ResourceResponse'
                '400':
                    $ref: '#/components/responses/BadRequest'
                '401':
                    $ref: '#/components/responses/Unauthorized'
                '404':
                    $ref: '#/components/responses/NotFound'
                '500':
                    $ref: '#/components/responses/InternalServerError'
    /publication/{username}/{name}/{revision}:
        delete:
            summary: Delete a specific revision of a publication
            description: Create a new publication resource for a given user account.
            tags:
                - publications
            security:
                - BearerAuth: []
            parameters:
                - in: path
                  name: username
                  schema:
                      type: string
                  required: true
                  description: Username.
                - in: path
                  name: name
                  schema:
                      type: string
                  required: true
                  description: The name of the publication for the current user.
                - in: path
                  name: revision
                  schema:
                      type: string
                  required: true
                  description: Get a specific revision of a given publication.
            responses:
                '200':
                    $ref: '#/components/responses/DeletionResponse'
                '400':
                    $ref: '#/components/responses/BadRequest'
                '401':
                    $ref: '#/components/responses/Unauthorized'
                '404':
                    $ref: '#/components/responses/NotFound'
                '500':
                    $ref: '#/components/responses/InternalServerError'
        get:
            summary: Get a specific revision of a publication
            description: Get a publication resource for a given user account with the specified name and the particular revision.
            tags:
                - publications
            security:
                - BearerAuth: []
            parameters:
                - in: path
                  name: username
                  schema:
                      type: string
                  required: true
                  description: Username.
                - in: path
                  name: name
                  schema:
                      type: string
                  required: true
                  description: The name of the publication for the current user.
                - in: path
                  name: revision
                  schema:
                      type: string
                  required: true
                  description: Get a specific revision of a given publication.
            responses:
                '200':
                    description: Returns the requested publication.
                    content:
                        application/json:
                            schema:
                                type: object
                                required:
                                    - status
                                    - publication
                                properties:
                                    status:
                                        type: string
                                        example: "ok"
                                        enum: ["ok"]
                                    publication:
                                        $ref: '#/components/schemas/Publication'

                '400':
                    $ref: '#/components/responses/BadRequest'
                '401':
                    $ref: '#/components/responses/Unauthorized'
                '404':
                    $ref: '#/components/responses/NotFound'
                '500':
                    $ref: '#/components/responses/InternalServerError'
    /publication/{username}/{name}/{revision}/tree/{path}:
        get:
            summary: Get a file from a publication
            description: Get a publication resource file for a given user account with the specified name and the particular revision.
            tags:
                - publications
            security:
                - BearerAuth: []
            parameters:
                - in: path
                  name: username
                  schema:
                      type: string
                  required: true
                  description: Username.
                - in: path
                  name: name
                  schema:
                      type: string
                  required: true
                  description: The name of the publication for the current user.
                - in: path
                  name: revision
                  schema:
                      type: string
                  required: true
                  description: Get a specific revision of a given publication.
                - in: path
                  name: path
                  schema:
                      type: string
                      example: 'src/server.ts'
                  required: true
            responses:
                '200':
                    $ref: '#/components/responses/ResourceResponse'
                '400':
                    $ref: '#/components/responses/BadRequest'
                '401':
                    $ref: '#/components/responses/Unauthorized'
                '404':
                    $ref: '#/components/responses/NotFound'
                '500':
                    $ref: '#/components/responses/InternalServerError'
    /publication/{username}/{name}/bookmark:
        delete:
            summary: Un-bookmark a publication
            security:
                - BearerAuth: []
            tags:
                - bookmarks
            parameters:
                - in: path
                  name: username
                  description: The username of the publisher
                  required: true
                  schema:
                      type: string
                - in: path
                  name: name
                  description: The name of the publication.
                  required: true
                  schema:
                      type: string
            responses:
                '204':
                    $ref: '#/components/responses/NoContent'
                '400':
                    $ref: '#/components/responses/BadRequest'
                '401':
                    $ref: '#/components/responses/Unauthorized'
                '404':
                    $ref: '#/components/responses/NotFound'
                '500':
                    $ref: '#/components/responses/InternalServerError'
        get:
            summary: Check is publication is bookmarked
            description: Get information if the bookmark a publication
            tags:
                - bookmarks
            parameters:
                - in: path
                  name: username
                  description: The username of the publisher
                  required: true
                  schema:
                      type: string
                - in: path
                  name: name
                  description: The name of the publication.
                  required: true
                  schema:
                      type: string
            security:
                - BearerAuth: []
            responses:
                '200':
                    description: Publication is bookmarked.
                    content:
                        application/json:
                            schema:
                                type: object
                                required:
                                    - status
                                    - bookmarked
                                properties:
                                    status:
                                        type: string
                                        enum: ['ok']
                                        example: 'ok'
                                    bookmarked:
                                        type: boolean
                                        example: true
                '400':
                    $ref: '#/components/responses/BadRequest'
                '401':
                    $ref: '#/components/responses/Unauthorized'
                '404':
                    $ref: '#/components/responses/NotFound'
                '500':
                    $ref: '#/components/responses/InternalServerError'
        post:
            summary: Bookmark a certain publication
            security:
                - BearerAuth: []
            tags:
                - bookmarks
            parameters:
                - in: path
                  name: username
                  description: The username of the publisher
                  required: true
                  schema:
                      type: string
                - in: path
                  name: name
                  description: The name of the publication.
                  required: true
                  schema:
                      type: string
            responses:
                '204':
                    $ref: '#/components/responses/NoContent'
                '400':
                    $ref: '#/components/responses/BadRequest'
                '401':
                    $ref: '#/components/responses/Unauthorized'
                '500':
                    $ref: '#/components/responses/InternalServerError'
    /publication/{username}/{name}/bookmarkers:
        get:
            summary: Check who has bookmarked the publication
            security:
                - BearerAuth: []
            tags:
                - bookmarks
            parameters:
                - in: path
                  name: username
                  description: The username of the publisher
                  required: true
                  schema:
                      type: string
                - in: path
                  name: name
                  description: The name of the publication.
                  required: true
                  schema:
                      type: string
            responses:
                '200':
                    description: List of users.
                    content:
                        application/json:
                            schema:
                                type: object
                                required:
                                    - status
                                    - bookmarks
                                properties:
                                    status:
                                        type: string
                                        enum: ['ok']
                                        example: 'ok'
                                    bookmarks:
                                        type: array
                                        items:
                                            $ref: '#/components/schemas/User'
                '400':
                    $ref: '#/components/responses/BadRequest'
                '401':
                    $ref: '#/components/responses/Unauthorized'
                '500':
                    $ref: '#/components/responses/InternalServerError'
    /publication/{username}/bookmarks:
        get:
            summary: Check bookmarked publications by a user.
            security:
                - BearerAuth: []
            tags:
                - bookmarks
            parameters:
                - description: The username of bookmarks to check.
                  in: path
                  name: username
                  required: true
                  schema:
                      type: string
            responses:
                '200':
                    description: List of publications.
                    content:
                        application/json:
                            schema:
                                type: object
                                required:
                                    - status
                                    - bookmarks
                                properties:
                                    status:
                                        type: string
                                        enum: ['ok']
                                        example: 'ok'
                                    bookmarked:
                                        type: array
                                        items:
                                            $ref: '#/components/schemas/Publication'
                '400':
                    $ref: '#/components/responses/BadRequest'
                '401':
                    $ref: '#/components/responses/Unauthorized'
                '500':
                    $ref: '#/components/responses/InternalServerError'
    /resource/upload/{username}:
        post:
            summary: Upload an avatar image for a user.
            description: Endpoint for uploading media to Iamus for user profile pictures.
            tags:
                - resources
            security:
                - BearerAuth: []
            requestBody:
                required: true
                description: Provide information about the upload
                content:
                    multipart/form-data:
                        schema:
                            $ref: '#/components/schemas/UploadResource'
            parameters:
                - in: path
                  name: username
                  schema:
                      type: string
                  required: true
                  description: Username.
            responses:
                '201':
                    description: Information about the uploaded resource, where it can be found.
                    content:
                        application/json:
                            schema:
                                $ref: '#/components/schemas/UploadResourceResponse'
                '400':
                    $ref: '#/components/responses/BadRequest'
                '401':
                    $ref: '#/components/responses/Unauthorized'
                '500':
                    $ref: '#/components/responses/InternalServerError'
    /resource/upload/publication/{id}:
        post:
            summary: Upload a generic file resource
            description: Endpoint for uploading media to Iamus from multiple sources including publications, comments, profile pictures, etc.
            tags:
                - resources
            security:
                - BearerAuth: []
            requestBody:
                required: true
                description: Provide information about the upload
                content:
                    multipart/form-data:
                        schema:
                            $ref: '#/components/schemas/UploadResource'
            parameters:
                - in: path
                  name: id
                  schema:
                      type: string
                  required: true
                  description: The identifier of the publication.
            responses:
                '201':
                    description: Information about the uploaded resource, where it can be found.
                    content:
                        application/json:
                            schema:
                                $ref: '#/components/schemas/UploadResourceResponse'
                '400':
                    $ref: '#/components/responses/BadRequest'
                '401':
                    $ref: '#/components/responses/Unauthorized'
                '500':
                    $ref: '#/components/responses/InternalServerError'
    /resource/upload/review/{id}:
        post:
            summary: Upload a generic file as an attachment to a comment
            description: Endpoint for uploading media to Iamus from multiple sources including publications, comments, profile pictures, etc.
            tags:
                - resources
            security:
                - BearerAuth: []
            requestBody:
                required: true
                description: Provide information about the upload
                content:
                    multipart/form-data:
                        schema:
                            $ref: '#/components/schemas/UploadResource'
            parameters:
                - in: path
                  name: id
                  schema:
                      type: string
                  required: true
                  description: The identifier of the publication.
            responses:
                '201':
                    description: Information about the uploaded resource, where it can be found.
                    content:
                        application/json:
                            schema:
                                $ref: '#/components/schemas/UploadResourceResponse'
                '400':
                    $ref: '#/components/responses/BadRequest'
                '401':
                    $ref: '#/components/responses/Unauthorized'
                '500':
                    $ref: '#/components/responses/InternalServerError'

components:
    securitySchemes:
        BearerAuth:
            type: http
            scheme: bearer
    responses:
        NoContent:
            description: No Content. Server acknowledges request but has no return body.
        BadRequest:
            description: Bad Request. Provided request parameters were invalid.
            content:
                application/json:
                    schema:
                        type: object
                        required:
                            - status
                            - message
                        properties:
                            status:
                                type: string
                                example: 'error'
                                enum: ['error']
                            message:
                                type: string
                                example: 'Malformed request body'
                            extra:
                                type: object
        Unauthorized:
            description: Unauthorized. Requester doesn't have sufficient permissions to perform this action.
            content:
                application/json:
                    schema:
                        type: object
                        required:
                            - status
                            - message
                        properties:
                            status:
                                type: string
                                example: 'error'
                                enum: ['error']
                            message:
                                type: string
                                example: 'Unauthorized'
        UnprocessableEntity:
            description: Entity is unprocessable.
            content:
                application/json:
                    schema:
                        type: object
                        required:
                            - status
                            - message
                        properties:
                            status:
                                type: string
                                example: 'error'
                                enum: ['error']
                            message:
                                type: string
                                example: 'UnprocessableEntity'
        InternalServerError:
            description: Internal Server Error. Information retrieval failed, server unexpectedly returned an error.
            content:
                application/json:
                    schema:
                        type: object
                        required:
                            - status
                            - message
                        properties:
                            status:
                                type: string
                                example: 'error'
                                enum: ['error']
                            message:
                                type: string
                                example: 'Internal Server Error'
        NotFound:
            description: Specified resource does not exist in the scope of the requesters permissions.
            content:
                application/json:
                    schema:
                        type: object
                        required:
                            - status
                            - message
                        properties:
                            status:
                                type: string
                                example: 'error'
                                enum: ['error']
                            message:
                                type: string
                                example: 'Not Found'
        UserAuthResponse:
            description: Authentication tokens with user information.
            content:
                application/json:
                    schema:
                        type: object
                        description: Successful authentication, returning a token, and a refreshToken.
                        required:
                            - user
                            - token
                            - refreshToken
                        properties:
                            status:
                                type: string
                                example: 'ok'
                                enum: ['ok']
                            token:
                                type: string
                                example: eyJhbGciOiJIUzI1NiIsInR5cCI6IkpXVCJ9.eyJzdWIiOiIxMjM0NTY3ODkwIiwibmFtZSI6IkpvaG4gRG9lIiwiaWF0IjoxNTE2MjM5MDIyfQ.SflKxwRJSMeKKF2QT4fwpMeJf36POk6yJV_adQssw5c
                            refreshToken:
                                type: string
                                example: ABCDE921312DAB23AE
                            user:
                                $ref: '#/components/schemas/User'
        DeletionResponse:
            description: When a specified resource has been deleted.
            content:
                application/json:
                    schema:
                        type: object
                        required:
                            - status
                            - message
                        properties:
                            status:
                                type: string
                                example: 'ok'
                                enum: ['ok']
                            message:
                                type: string
                                example: 'Resource has been successfully deleted.'
        ResourceResponse:
            description: Returned resource for a given publication.
            content:
                application/json:
                    schema:
                        type: object
                        required:
                            - status
                            - data
                        properties:
                            status:
                                type: string
                                example: 'ok'
                                enum: ['ok']
                            data:
                                oneOf:
                                    - $ref: '#/components/schemas/FileResponse'
                                    - $ref: '#/components/schemas/DirectoryResponse'
        TokenResponse:
            description: Response from fetching publication information.
            content:
                application/json:
                    schema:
                        type: object
                        required:
                            - status
                            - token
                            - refreshToken
                        properties:
                            status:
                                type: string
                                example: 'ok'
                                enum: ['ok']
                            token:
                                type: string
                                example: 'Token is valid'
                            refreshToken:
                                type: string
                                example: 'refresh-token'
        TokenVerificationResponse:
            description: Response from fetching publication information.
            content:
                application/json:
                    schema:
                        type: object
                        required:
                            - status
                            - message
                        properties:
                            status:
                                type: string
                                example: 'ok'
                                enum: ['ok']
                            message:
                                type: string
                                example: 'Token is valid'
                            user:
                                $ref: '#/components/schemas/User'

        PublicationExportResponse:
            description: Response archive file.
            content:
                application/zip:
                    schema:
                        type: string
                        format: binary
                        example: 56 50 26 50 80 57 4e 4a 12 04
        PublicationMetadataResponse:
            description: Response from fetching publication information.
            content:
                application/json:
                    schema:
                        type: object
                        required:
                            - status
                            - data
                        properties:
                            status:
                                type: string
                                example: 'ok'
                                enum: ['ok']
                            data:
                                type: object
                                required:
                                    - publication
                                    - reviews
                                properties:
                                    publication:
                                        $ref: '#/components/schemas/Publication'
                                    reviews:
                                        type: array
                                        items:
                                            $ref: '#/components/schemas/Review'
    schemas:
        TokenRequest:
            type: object
            properties:
                token:
                    type: string
                    example: eyJhbGciOiJIUzI1NiIsInR5cCI6IkpXVCJ9.eyJzdWIiOiIxMjM0NTY3ODkwIiwibmFtZSI6IkpvaG4gRG9lIiwiaWF0IjoxNTE2MjM5MDIyfQ.SflKxwRJSMeKKF2QT4fwpMeJf36POk6yJV_adQssw5c
                refreshToken:
                    type: string
                    example: ABCDE921312DAB23AE
        UsernameValidation:
            type: object
            required:
                - username
            properties:
                username:
                    type: string
                    example: 'jdoe1'
        EmailValidation:
            type: object
            required:
                - email
            properties:
                email:
                    type: string
                    example: 'jon.doe@email.com'
        UserRegistration:
            type: object
            required:
                - email
                - username
                - firstName
                - lastName
                - password
            properties:
                email:
                    type: string
                    example: 'jon.doe@email.com'
                firstName:
                    type: string
                    example: 'John'
                username:
                    type: string
                    example: 'jdoe1'
                lastName:
                    type: string
                    example: 'Doe'
                about:
                    type: string
                    example: 'Professor at Example University'
                password:
                    type: string
                    example: 'Password1!'
        UserPatchRequest:
            type: object
            properties:
                email:
                    type: string
                    example: 'jon.doe@email.com'
                firstName:
                    type: string
                    example: 'John'
                username:
                    type: string
                    example: 'jdoe1'
                lastName:
                    type: string
                    example: 'Doe'
                about:
                    type: string
                    example: 'Professor at Example University'
                status:
                    type: string
                    example: "I'm working"
                password:
                    type: string
                    example: 'Password1!'
        UserLogin:
            type: object
            description: The username can either be the actual username or the user's email.
            required:
                - password
                - username
            properties:
                username:
                    type: string
                    example: 'jdoe1'
                password:
                    type: string
                    example: 'Password1!'
        User:
            type: object
            required:
                - id
                - email
                - username
                - firstName
                - lastName
                - createdAt
            properties:
                id:
                    type: string
                    example: '507f1f77bcf86cd799439011'
                email:
                    type: string
                    example: 'jon.doe@email.com'
                username:
                    type: string
                    example: 'jdoe1'
                firstName:
                    type: string
                    example: 'John'
                lastName:
                    type: string
                    example: 'Doe'
                createdAt:
                    type: number
                    example: 2387238172812
                profilePictureUrl:
                    type: string
                    example: https://some-cdn.some-company.com/profiles/avatar.jpg
                status:
                    type: string
                    example: "I'm working!"
                about:
                    type: string
                    example: 'Professor at Example University'
        FollowerCount:
            type: object
            required:
                - following
                - followers
            properties:
                followers:
                    type: number
                    example: 0
                following:
                    type: number
                    example: 0
        FollowerListData:
            type: object
            required:
                - followers
            properties:
                followers:
                    type: array
                    items:
                        $ref: '#/components/schemas/User'
        FollowingListData:
            type: object
            required:
                - following
            properties:
                following:
                    type: array
                    items:
                        $ref: '#/components/schemas/User'
        UploadResource:
            type: object
            required:
                - file
            properties:
                file:
                    type: string
        UploadResourceResponse:
            type: object
            required:
                - status
            properties:
                status:
                    type: string
                    example: "ok"
                    enum: ["ok"]
        Publication:
            type: object
            required:
                - name
                - title
                - collaborators
                - createdAt
                - owner
                - draft
            properties:
                name:
                    type: string
                    example: 'Iamus'
                title:
                    type: string
                    example: 'Iamus: A platform for sharing astronomy code journals.'
                introduction:
                    type: string
                    example: 'Iamus is a platform for managing code journals...'
                revision:
                    type: string
                    example: 'v1.0.0'
                draft:
                    type: boolean
                    example: true
                owner:
                    $ref: '#/components/schemas/User'
                collaborators:
                    type: array
                    items:
                        type: string # TODO: maybe resolve collaborators later?
                        example: 'jdoe1'
        CreatePublicationRequest:
            type: object
            required:
                - name
                - title
                - collaborators
            properties:
                name:
                    type: string
                    example: 'Iamus'
                title:
                    type: string
                    example: 'Iamus: A platform for sharing astronomy code journals.'
                introduction:
                    type: string
                    example: 'Iamus is a platform for managing code journals...'
                revision:
                    type: string
                    example: 'v1.0.0'
                collaborators:
                    type: array
                    items:
                        type: string
                        example: jdoe1
        CreatePublicationResponse:
            type: object
            required:
                - status
                - publication
            properties:
                status:
                    type: string
                    example: "ok"
                    enum: ["ok"]
                publication:
                    $ref: '#/components/schemas/Publication'
        FileResponse:
            type: object
            required:
                - type
                - updatedAt
                - contents
            properties:
                type:
                    type: string
                    enum: ['file']
                    example: 'file'
                contents:
                    type: string
                    example: "Hello world!\n"
                updatedAt:
                    type: number
                    example: 1283723481237
        DirectoryResponse:
            type: object
            required:
                - type
                - entries
            properties:
                type:
                    type: string
                    enum: ['directory']
                    example: 'directory'
                entries:
                    type: array
                    items:
                        type: object
                        required:
                            - type
                            - updatedAt
                            - filename
                        properties:
                            type:
                                type: string
                                example: 'file'
                            filename:
                                type: string
                                example: 'server.ts'
                            updatedAt:
                                type: number
                                example: 1283723481237
        Review:
            type: object
            required:
                - owner
                - threads
                - createdAt
            properties:
                owner:
                    $ref: '#/components/schemas/User'
                createdAt:
                    type: number
                    example: 1636065460
                threads:
                    type: array
                    items:
                        type: array
                        items:
                            $ref: '#/components/schemas/Comment'
        Comment:
            type: object
            required:
                - filename
                - contents
                - thread
                - author
                - postedAt
            properties:
                filename:
                    type: string
                    example: 'src/server.ts'
                anchor:
                    type: object
                    required:
                        - start
                        - end
                    properties:
                        start:
                            type: number
                            example: 1
                        end:
                            type: number
                            example: 2
                contents:
                    type: string
                    example: 'This is a comment'
                thread:
                    type: number
                    example: 0
                author:
                    $ref: '#/components/schemas/User'
                postedAt:
                    type: number
                    example: 1636065460<|MERGE_RESOLUTION|>--- conflicted
+++ resolved
@@ -227,17 +227,10 @@
             parameters:
                  - in: query
                    required: true
-<<<<<<< HEAD
-                   name: from
-                   schema:
-                      type: string
-                      description: Callback URL of where to respond
-=======
                    name: to
                    schema:
                       type: string
                       description: Callback URL of where to send user.
->>>>>>> 7c72fefa
                       example: "http://localhost:8000"
                  - in: query
                    required: false
