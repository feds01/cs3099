--- conflicted
+++ resolved
@@ -1,35 +1,3 @@
-<<<<<<< HEAD
-import { Typography } from '@mui/material';
-import Box from '@mui/material/Box';
-import Card from '@mui/material/Card';
-import CardContent from '@mui/material/CardContent';
-import React, { ReactElement } from 'react';
-import { Link } from 'react-router-dom';
-import { Publication, User } from '../../lib/api/models';
-
-interface Props {
-    user: User;
-    pub: Publication;
-}
-
-export default function PublicationCard({pub, user}: Props): ReactElement {
-    return (
-        <Card>
-            <CardContent>
-                <Box sx={{ display: 'flex', flexDirection: 'row', p: 1 }}>
-                    <Box sx={{ width: '100%', paddingLeft: 1 }}>
-                        <Link to={`/${user.username}/${pub.name}`}>
-                            <Typography variant={'body1'}>
-                                {pub.name};
-                                {pub.introduction};
-                            </Typography>
-                        </Link>
-                    </Box>
-                </Box>
-            </CardContent>
-        </Card>
-    );
-=======
 import { Link } from 'react-router-dom';
 import React, { ReactElement } from 'react';
 import { Publication, User } from '../../lib/api/models';
@@ -61,5 +29,4 @@
             </Card>
         );
     
->>>>>>> a3a1ba68
 }