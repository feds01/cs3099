<<<<<<< HEAD
=======
import BreadCrumb from './BreadCrumb';
import FileViewer from '../FileViewer';
>>>>>>> a3a1ba68
import Box from '@mui/material/Box';
import DirectoryViewer from '../DirectoryViewer';
import Container from '@mui/material/Container';
<<<<<<< HEAD
import { Alert, AlertTitle, Divider } from '@mui/material';
import React, { ReactElement, useEffect, useState } from 'react';

import BreadCrumb from './BreadCrumb';
import FileViewer from '../FileViewer';
import DirectoryViewer from '../DirectoryViewer';
import { ContentState } from '../../types/requests';
=======
import { ContentState } from '../../types/requests';
import { Alert, AlertTitle, Divider } from '@mui/material';
>>>>>>> a3a1ba68
import { ResourceResponseResponse } from '../../lib/api/models';
import { ReactElement, useEffect, useState } from 'react';
import { constructBasePath, PublicationIndex } from '../../lib/utils/publications';

interface SourceViewerProps {
    filename: string;
    basePath: string;
    index: PublicationIndex;
    contents: ContentState<ResourceResponseResponse, any>;
}

function SourceViewer({ contents, filename, basePath }: SourceViewerProps): ReactElement {
    switch (contents.state) {
        case 'loading': {
            return <div>Loading</div>;
        }
        case 'error': {
            return (
                <Alert severity="error">
                    <AlertTitle>Error</AlertTitle>
                    Failed to fetch resource: <strong>{contents.error?.message}</strong>
                </Alert>
            );
        }
        case 'ok': {
            const { data } = contents.data;

            if (data.type === 'file') {
                return (
                    <FileViewer contents={data.contents} filename={filename} comments={[]} updatedAt={data.updatedAt} />
                );
            } else {
                return (
                    <DirectoryViewer type={data.type} entries={data.entries} basePath={basePath} filename={filename} />
                );
            }
        }
    }
}

type Props = {
    index: PublicationIndex;
    contents: ContentState<ResourceResponseResponse, any>;
    filename: string;
};

export default function PublicationViewSource({ contents, filename, index }: Props): ReactElement {
    const [basePath, setBasePath] = useState<string>(constructBasePath(index));

    useEffect(() => {
        setBasePath(constructBasePath(index));
    }, [index]);

    return (
        <Container>
            <BreadCrumb index={index} basePath={basePath} filename={filename} />
            <Divider />
            <Box>
                <SourceViewer index={index} contents={contents} basePath={basePath} filename={filename} />
            </Box>
        </Container>
    );
}<|MERGE_RESOLUTION|>--- conflicted
+++ resolved
@@ -1,23 +1,10 @@
-<<<<<<< HEAD
-=======
 import BreadCrumb from './BreadCrumb';
 import FileViewer from '../FileViewer';
->>>>>>> a3a1ba68
 import Box from '@mui/material/Box';
 import DirectoryViewer from '../DirectoryViewer';
 import Container from '@mui/material/Container';
-<<<<<<< HEAD
-import { Alert, AlertTitle, Divider } from '@mui/material';
-import React, { ReactElement, useEffect, useState } from 'react';
-
-import BreadCrumb from './BreadCrumb';
-import FileViewer from '../FileViewer';
-import DirectoryViewer from '../DirectoryViewer';
-import { ContentState } from '../../types/requests';
-=======
 import { ContentState } from '../../types/requests';
 import { Alert, AlertTitle, Divider } from '@mui/material';
->>>>>>> a3a1ba68
 import { ResourceResponseResponse } from '../../lib/api/models';
 import { ReactElement, useEffect, useState } from 'react';
 import { constructBasePath, PublicationIndex } from '../../lib/utils/publications';
